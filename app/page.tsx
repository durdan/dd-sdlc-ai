import Link from "next/link"
import { Button } from "@/components/ui/button"
import { Card, CardContent, CardHeader, CardTitle } from "@/components/ui/card"
import { Badge } from "@/components/ui/badge"
import { 
  ArrowRight, 
  Code, 
  FileText, 
  GitBranch, 
  Zap, 
  Bot,
  Merge,
  Globe,
  CheckCircle,
  Clock,
  Users,
  Target,
  Workflow,
  Database,
  Settings,
  Eye,
  Play,
  Star,
  ArrowDown,
  Sparkles,
  Shield,
  Layers,
  Gauge,
  Key,
  Plug,
  Cog,
  Repeat,
  BookOpen
} from "lucide-react"

export default function Home() {
  const features = [
    {
      icon: <Workflow className="h-6 w-6" />,
      title: "End-to-End SDLC Automation",
      description: "Automate your entire software development lifecycle from requirements gathering to deployment documentation",
      color: "bg-blue-500"
    },
    {
      icon: <Key className="h-6 w-6" />,
      title: "Bring Your Own AI",
      description: "Use your own OpenAI, Claude, or other AI provider keys - no vendor lock-in, full control over your data",
      color: "bg-purple-500"
    },
    {
      icon: <Merge className="h-6 w-6" />,
      title: "Intelligent Orchestration",
      description: "Smart workflow orchestration that coordinates multiple AI models and integrations seamlessly",
      color: "bg-green-500"
    },
    {
      icon: <GitBranch className="h-6 w-6" />,
      title: "Native Integrations",
      description: "Deep integration with your existing development tools - JIRA, Confluence, GitHub, and more",
      color: "bg-orange-500"
    },
    {
      icon: <Cog className="h-6 w-6" />,
      title: "Customizable Workflows",
      description: "Adapt templates and processes to match your team's specific development methodologies",
      color: "bg-indigo-500"
    },
    {
      icon: <Shield className="h-6 w-6" />,
      title: "Enterprise Security",
      description: "Your data stays with you - secure, compliant, and audit-ready with complete transparency",
      color: "bg-teal-500"
    }
  ]

  const workflowSteps = [
    {
      step: "01",
      title: "Requirements Input",
      description: "Capture project requirements, user stories, or technical specifications in natural language",
      icon: <FileText className="h-5 w-5" />
    },
    {
      step: "02", 
      title: "AI Orchestration",
      description: "Platform coordinates multiple AI models using your keys to analyze and structure requirements",
      icon: <Bot className="h-5 w-5" />
    },
    {
      step: "03",
      title: "Parallel Generation",
      description: "Simultaneously create business analysis, technical specs, architecture diagrams, and project plans",
      icon: <Merge className="h-5 w-5" />
    },
    {
      step: "04",
      title: "Tool Integration",
      description: "Automatically populate JIRA epics, Confluence docs, GitHub issues, and notify your team",
      icon: <Plug className="h-5 w-5" />
    }
  ]

  const stats = [
    { value: "10x", label: "Faster Project Setup", icon: <Clock className="h-5 w-5" /> },
    { value: "5 min", label: "Idea to Epic Creation", icon: <Gauge className="h-5 w-5" /> },
    { value: "100%", label: "Your Own AI Keys", icon: <Key className="h-5 w-5" /> },
    { value: "6+", label: "Tool Integrations", icon: <Plug className="h-5 w-5" /> }
  ]

  const sdlcPhases = [
    { 
      phase: "Planning", 
      description: "Requirements analysis, stakeholder mapping, project scoping",
      icon: <Target className="h-6 w-6" />,
      color: "bg-blue-500",
      outputs: ["Business Analysis", "Project Charter", "Stakeholder Matrix"]
    },
    { 
      phase: "Design", 
      description: "System architecture, UX specifications, technical design",
      icon: <Eye className="h-6 w-6" />,
      color: "bg-purple-500",
      outputs: ["Architecture Diagrams", "UX Specs", "API Design"]
    },
    { 
      phase: "Development", 
      description: "User stories, acceptance criteria, development tasks",
      icon: <Code className="h-6 w-6" />,
      color: "bg-green-500",
      outputs: ["User Stories", "Technical Tasks", "Definition of Done"]
    },
    { 
      phase: "Integration", 
      description: "Project setup in JIRA, Confluence documentation, team coordination",
      icon: <GitBranch className="h-6 w-6" />,
      color: "bg-orange-500",
      outputs: ["JIRA Epics", "Confluence Pages", "Team Notifications"]
    }
  ]

  const integrations = [
    { name: "JIRA", description: "Project management", icon: "🎯" },
    { name: "Confluence", description: "Documentation hub", icon: "📚" },
    { name: "GitHub", description: "Code repository", icon: "🐙" },
    { name: "Slack", description: "Team communication", icon: "💬" },
    { name: "Notion", description: "Knowledge management", icon: "📝" },
    { name: "OpenAI", description: "Your AI provider", icon: "🤖" }
  ]

  return (
<<<<<<< HEAD
    <div>
      <p>Current Step: {currentStep}</p>
      <ul>
        {processingSteps.map((step) => (
          <li key={step.id}>
            {step.name} - Status: {step.status} - Progress: {step.progress}%
          </li>
        ))}
      </ul>
    </div>
  )
}

export default function SDLCAutomationPlatform() {
  const [input, setInput] = useState("")
  const [isProcessing, setIsProcessing] = useState(false)
  const [currentStep, setCurrentStep] = useState(0)
  const [showConfig, setShowConfig] = useState(false)
  const [errorMessage, setErrorMessage] = useState("")
  const [successMessage, setSuccessMessage] = useState("")
  const [config, setConfig] = useState({
    openaiKey: "",
    aiModel: "gpt-4",
    jiraUrl: "",
    jiraProject: "",
    jiraEmail: "",
    jiraToken: "",
    jiraAutoCreate: true,
    confluenceUrl: "",
    confluenceSpace: "",
    confluenceEmail: "",
    confluenceToken: "",
    confluenceAutoCreate: true,
    template: "default",
    outputFormat: "markdown",
    emailNotifications: true,
    slackNotifications: false,
  })

  const [showWorkflow, setShowWorkflow] = useState(false)
  const [showHowItWorks, setShowHowItWorks] = useState(false)
  const [showPromptEngineering, setShowPromptEngineering] = useState(false)
  const [showCacheDialog, setShowCacheDialog] = useState(false)
  const [pendingCachedResults, setPendingCachedResults] = useState<any>(null)
  const [showApiKeyDialog, setShowApiKeyDialog] = useState(false)
  const [tempApiKey, setTempApiKey] = useState('')
  
  // Export state
  const [isExportingToJira, setIsExportingToJira] = useState(false)
  const [isExportingToConfluence, setIsExportingToConfluence] = useState(false)
  
  // Function to update step progress - moved to component level for global access
  const updateStepProgress = (stepId: string, progress: number, status: "pending" | "in_progress" | "completed" | "error" = "in_progress") => {
    setProcessingSteps(prevSteps => 
      prevSteps.map(step => 
        step.id === stepId ? { ...step, progress, status } : step
      )
    )
  }
  
  const handleShowPromptEngineering = () => {
    setShowPromptEngineering(true)
  }
  
  // Initialize customPrompts with empty values
  const [customPrompts, setCustomPrompts] = useState({
    business: "",
    functional: "",
    technical: "",
    ux: "",
    mermaid: ""
  })
  
  // Handle prompt updates from PromptEngineering component
  const handlePromptUpdate = (promptType: string, promptContent: string) => {
    setCustomPrompts(prev => ({
      ...prev,
      [promptType]: promptContent
    }))
  }
  const [showIntegrations, setShowIntegrations] = useState(false)
  const [showVisualization, setShowVisualization] = useState(false)

  // Initialize processing steps - conditionally include Jira/Confluence based on automation settings
  const getInitialProcessingSteps = (): ProcessingStep[] => {
    const coreSteps: ProcessingStep[] = [
      { id: "analysis", name: "Business Analysis", status: "pending", progress: 0 },
      { id: "functional", name: "Functional Specification", status: "pending", progress: 0 },
      { id: "technical", name: "Technical Specification", status: "pending", progress: 0 },
      { id: "ux", name: "UX Specification", status: "pending", progress: 0 },
      { id: "mermaid", name: "Mermaid Diagrams", status: "pending", progress: 0 },
    ]
    
    // Add integration steps only if automation is enabled
    if (config.jiraAutoCreate && config.jiraUrl && config.jiraToken) {
      coreSteps.push({ id: "jira", name: "JIRA Epic Creation", status: "pending", progress: 0 })
    }
    if (config.confluenceAutoCreate && config.confluenceUrl && config.confluenceToken) {
      coreSteps.push({ id: "confluence", name: "Confluence Documentation", status: "pending", progress: 0 })
    }
    if (coreSteps.length > 5) { // More than core 5 steps means integrations are enabled
      coreSteps.push({ id: "linking", name: "Cross-platform Linking", status: "pending", progress: 0 })
    }
    
    return coreSteps
  }
  
  const [processingSteps, setProcessingSteps] = useState<ProcessingStep[]>(getInitialProcessingSteps())

  // Get all cached results from localStorage for Recent Projects display
  const getCachedProjects = (): ProjectResult[] => {
    const projects: ProjectResult[] = []
    // Only access localStorage on client-side
    if (typeof window === 'undefined') {
      return projects
    }
    
    try {
      // Iterate through localStorage to find cached SDLC results
      for (let i = 0; i < localStorage.length; i++) {
        const key = localStorage.key(i)
        if (key?.startsWith('sdlc-cache-')) {
          const cached = localStorage.getItem(key)
          if (cached) {
            const parsedCache = JSON.parse(cached)
            // Only include recent cache (within 24 hours)
            if (Date.now() - parsedCache.timestamp < 24 * 60 * 60 * 1000) {
              projects.push({
                id: key.replace('sdlc-cache-', ''),
                title: parsedCache.businessAnalysis?.substring(0, 50) + '...' || 'SDLC Project',
                status: 'completed',
                createdAt: new Date(parsedCache.timestamp).toLocaleDateString(),
                documents: {
                  businessAnalysis: parsedCache.businessAnalysis || '',
                  functionalSpec: parsedCache.functionalSpec || '',
                  technicalSpec: parsedCache.technicalSpec || '',
                  uxSpec: parsedCache.uxSpec || '',
                  architecture: parsedCache.mermaidDiagrams || '',
                }
              })
            }
          }
        }
      }
    } catch (error) {
      console.warn('Error loading cached projects:', error)
    }
    return projects.slice(0, 5) // Limit to 5 most recent
  }

  const [recentProjects, setRecentProjects] = useState<ProjectResult[]>([])

  // Load cached projects on client-side only
  useEffect(() => {
    setRecentProjects(getCachedProjects())
  }, [])
  const [recentProjectsExpanded, setRecentProjectsExpanded] = useState(false) // Default: folded

  // Handle API key dialog confirmation
  const handleApiKeyConfirm = async () => {
    if (!tempApiKey.trim()) {
      setErrorMessage("Please enter your OpenAI API key")
      return
    }
    
    // Update config with the provided API key
    setConfig(prev => ({ ...prev, openaiKey: tempApiKey.trim() }))
    setShowApiKeyDialog(false)
    setTempApiKey('')
    setErrorMessage('')
    
    // Continue with generation now that we have the API key
    await generateFreshDocuments()
  }

  const [generatedDocuments, setGeneratedDocuments] = useState<any>(null)

  // Helper function to parse Mermaid content into separate diagrams
  const parseMermaidDiagrams = (mermaidContent: string) => {
    if (!mermaidContent) {
      console.log('No mermaid content to parse')
      return {}
    }

    // Log the raw content for debugging
    console.log('Raw mermaid content:', mermaidContent.substring(0, 200) + '...')
    console.log('Raw mermaid content length:', mermaidContent.length)
    
    // Check for markdown headers and code blocks
    const hasMarkdownHeaders = /^\s*#+\s+.+$/m.test(mermaidContent)
    const hasMermaidCodeBlocks = /```(?:mermaid)?[\s\S]*?```/g.test(mermaidContent)
    console.log('Content analysis:', { hasMarkdownHeaders, hasMermaidCodeBlocks })

    // Fully generic approach - create an empty diagram object with no hardcoded keys
    const diagrams: Record<string, string> = {}

    // Try to split by both markdown headers and Mermaid section comments
    const sectionMarkers: {name: string, index: number}[] = []
    let foundSections = false
    
    // First, try to find markdown headers like "## System Architecture Diagram"
    const markdownHeaderRegex = /^##\s+([^\n]+?)\s*(?:Diagram)?\s*$/gmi
    let match
    while ((match = markdownHeaderRegex.exec(mermaidContent)) !== null) {
      foundSections = true
      const sectionName = match[1].trim().toLowerCase().replace(/\s+/g, '')
      sectionMarkers.push({
        name: sectionName,
        index: match.index + match[0].length
      })
      console.log(`Found markdown header: ${sectionName} at index ${match.index}`)
    }
    
    // Also try Mermaid section comments like "%% System Architecture Diagram"
    const sectionCommentRegex = /%%\s*([A-Za-z\s]+)\s*Diagram/gi
    sectionCommentRegex.lastIndex = 0 // Reset regex state
    while ((match = sectionCommentRegex.exec(mermaidContent)) !== null) {
      foundSections = true
      const sectionName = match[1].trim().toLowerCase().replace(/\s+/g, '')
      sectionMarkers.push({
        name: sectionName,
        index: match.index + match[0].length
      })
      console.log(`Found section comment: ${sectionName} at index ${match.index}`)
    }
    
    // Sort section markers by index to process them in order
    sectionMarkers.sort((a, b) => a.index - b.index)
    
    // Now process the sections with known boundaries
    if (sectionMarkers.length > 0) {
      for (let i = 0; i < sectionMarkers.length; i++) {
        const currentMarker = sectionMarkers[i]
        const nextMarker = sectionMarkers[i + 1]
        const endIndex = nextMarker ? nextMarker.index : mermaidContent.length
        
        // Extract the diagram content
        const diagramContent = mermaidContent.substring(currentMarker.index, endIndex).trim()
        console.log(`Processing section: ${currentMarker.name}, content length: ${diagramContent.length}`)
        
        // Store each diagram with its own section name as the key
        // No hardcoded categories - fully generic
        diagrams[currentMarker.name] = diagramContent
      }
    }
    
    // If no sections found, try to identify diagram types directly
    if (!foundSections) {
      console.log('No section comments found, trying to identify diagram types directly')
      
      // Split by markdown headers or code blocks if present
      let diagramBlocks: string[] = []
      
      if (hasMermaidCodeBlocks) {
        const codeBlockRegex = /```(?:mermaid)?\s*([\s\S]*?)```/g
        let codeMatch
        while ((codeMatch = codeBlockRegex.exec(mermaidContent)) !== null) {
          if (codeMatch[1] && codeMatch[1].trim()) {
            diagramBlocks.push(codeMatch[1].trim())
          }
        }
        console.log(`Found ${diagramBlocks.length} code blocks`)
      } else {
        // Try to split by common diagram type declarations
        const diagramTypeRegex = /(graph|flowchart|sequenceDiagram|erDiagram|classDiagram|stateDiagram|gantt|pie|journey|gitGraph)/gi
        let lastTypeIndex = 0
        let typeMatch
        
        while ((typeMatch = diagramTypeRegex.exec(mermaidContent)) !== null) {
          if (typeMatch.index > lastTypeIndex) {
            const previousContent = mermaidContent.substring(lastTypeIndex, typeMatch.index).trim()
            if (previousContent && /^\w+\s/.test(previousContent)) {
              diagramBlocks.push(previousContent)
            }
          }
          lastTypeIndex = typeMatch.index
        }
        
        // Add the last block
        if (lastTypeIndex < mermaidContent.length) {
          const lastBlock = mermaidContent.substring(lastTypeIndex).trim()
          if (lastBlock) diagramBlocks.push(lastBlock)
        }
        
        console.log(`Split content into ${diagramBlocks.length} diagram blocks`)
      }
      
      // Categorize each diagram block - using a fully generic approach
      diagramBlocks.forEach((block, index) => {
        console.log(`Analyzing block ${index + 1}, length: ${block.length}`)
        console.log(`Block ${index + 1} preview:`, block.substring(0, 50) + '...')
        
        // Determine diagram type from content for naming
        let diagramType = 'diagram'
        
        // Try to determine a more specific type based on content
        if (block.includes('graph ') || block.includes('flowchart ')) {
          diagramType = 'flowchart'
        }
        else if (block.includes('erDiagram')) {
          diagramType = 'entityrelationship'
        }
        else if (block.includes('sequenceDiagram')) {
          diagramType = 'sequence'
        }
        else if (block.includes('classDiagram')) {
          diagramType = 'class'
        }
        else if (block.includes('stateDiagram')) {
          diagramType = 'state'
        }
        
        // Create a unique key for this diagram
        const diagramKey = `${diagramType}${index + 1}`
        diagrams[diagramKey] = block
        console.log(`Created diagram category: ${diagramKey}`)
      })
    }

    // Log parsing results for debugging
    console.log('Parsed Mermaid diagrams:', {
      ...Object.fromEntries(
        Object.entries(diagrams).map(([key, value]) => 
          [key, value ? `Found (${value.length} chars)` : 'Empty']
        )
      ),
      originalLength: mermaidContent.length
    })
    
    // Also log the actual diagram keys and content previews
    Object.entries(diagrams).forEach(([key, content]) => {
      if (content) {
        console.log(`Diagram '${key}' preview:`, content.substring(0, 100) + '...')
      }
    })

    return diagrams
  }

  // Cache management
  const getCachedResults = (input: string) => {
    try {
      const cached = localStorage.getItem(`sdlc-cache-${btoa(input).slice(0, 20)}`)
      return cached ? JSON.parse(cached) : null
    } catch {
      return null
    }
  }

  const setCachedResults = (input: string, results: any) => {
    try {
      localStorage.setItem(`sdlc-cache-${btoa(input).slice(0, 20)}`, JSON.stringify({
        ...results,
        timestamp: Date.now()
      }))
    } catch (error) {
      console.warn('Failed to cache results:', error)
    }
  }

  const handleGenerate = async () => {
    if (!input.trim()) {
      setErrorMessage("Please enter your requirements")
      return
    }

    // Check for cached results first
    const cached = getCachedResults(input.trim())
    if (cached && Date.now() - cached.timestamp < 24 * 60 * 60 * 1000) { // 24 hour cache
      // Show dialog to let user choose between cached and fresh generation
      setPendingCachedResults(cached)
      setShowCacheDialog(true)
      return
    }

    // No cache found, proceed with fresh generation
    await generateFreshDocuments()
  }

  const loadCachedResults = (cached: any) => {
    console.log('Loading cached results:', cached)
    
    // Remove timestamp before setting documents
    const { timestamp, ...documentsData } = cached
    setGeneratedDocuments(documentsData)
    
    // Build complete steps array including mermaid if it exists
    const cachedSteps: ProcessingStep[] = [
      { id: "analysis", name: "Business Analysis", status: "completed" as const, progress: 100 },
      { id: "functional", name: "Functional Specification", status: "completed" as const, progress: 100 },
      { id: "technical", name: "Technical Specification", status: "completed" as const, progress: 100 },
      { id: "ux", name: "UX Specification", status: "completed" as const, progress: 100 },
    ]
    
    // Add mermaid step if mermaid diagrams exist in cache
    if (cached.mermaidDiagrams) {
      cachedSteps.push({ id: "mermaid", name: "Mermaid Diagrams", status: "completed" as const, progress: 100 })
    }
    
    setProcessingSteps(cachedSteps)
    console.log('✅ Loaded from cache with', cachedSteps.length, 'steps')
  }

  const generateFreshDocuments = async () => {

    // Check if OpenAI API key is missing - prompt just-in-time
    if (!config.openaiKey || config.openaiKey.trim() === '') {
      setTempApiKey('')
      setShowApiKeyDialog(true)
      return
    }

    setIsProcessing(true)
    setErrorMessage("")
    setGeneratedDocuments({})
    
    // Build initial steps array properly
    const initialSteps: ProcessingStep[] = [
      { id: "analysis", name: "Business Analysis", status: "pending" as const, progress: 0 },
      { id: "functional", name: "Functional Specification", status: "pending" as const, progress: 0 },
      { id: "technical", name: "Technical Specification", status: "pending" as const, progress: 0 },
      { id: "ux", name: "UX Specification", status: "pending" as const, progress: 0 },
      { id: "mermaid", name: "Mermaid Diagrams", status: "pending" as const, progress: 0 },
    ]

    // Add optional steps if integrations are enabled
    if (config.jiraAutoCreate && config.jiraUrl && config.jiraToken) {
      initialSteps.push({ id: "jira", name: "JIRA Epic Creation", status: "pending" as const, progress: 0 })
    }
    if (config.confluenceAutoCreate && config.confluenceUrl && config.confluenceToken) {
      initialSteps.push({ id: "confluence", name: "Confluence Documentation", status: "pending" as const, progress: 0 })
    }
    if (initialSteps.length > 4) {
      initialSteps.push({ id: "linking", name: "Cross-platform Linking", status: "pending" as const, progress: 0 })
    }

    setProcessingSteps(initialSteps)

    try {
      // Execute each step sequentially with real progress tracking
      const results: any = {}
      
      // Step 1: Business Analysis
      updateStepProgress("analysis", 0, "in_progress")
      const businessResponse = await fetch("/api/generate-business-analysis", {
        method: "POST",
        headers: { "Content-Type": "application/json" },
        body: JSON.stringify({
          input,
          customPrompt: customPrompts?.business,
          openaiKey: config.openaiKey,
        }),
      })
      
      if (!businessResponse.ok) {
        const errorData = await businessResponse.json().catch(() => ({ error: "Unknown API error" }))
        updateStepProgress("analysis", 0, "error")
        throw new Error(errorData?.error || `API request failed with status ${businessResponse.status}`)
      }
      
      const businessResult = await businessResponse.json()
      results.businessAnalysis = businessResult.businessAnalysis
      updateStepProgress("analysis", 100, "completed")
      setGeneratedDocuments(prev => ({ ...prev, businessAnalysis: businessResult.businessAnalysis }))

      // Step 2: Functional Specification
      updateStepProgress("functional", 0, "in_progress")
      const functionalResponse = await fetch("/api/generate-functional-spec", {
        method: "POST",
        headers: { "Content-Type": "application/json" },
        body: JSON.stringify({
          input,
          businessAnalysis: results.businessAnalysis,
          customPrompt: customPrompts?.functional,
          openaiKey: config.openaiKey,
        }),
      })
      
      if (!functionalResponse.ok) {
        const errorData = await functionalResponse.json().catch(() => ({ error: "Unknown API error" }))
        updateStepProgress("functional", 0, "error")
        throw new Error(errorData?.error || `API request failed with status ${functionalResponse.status}`)
      }
      
      const functionalResult = await functionalResponse.json()
      results.functionalSpec = functionalResult.functionalSpec
      updateStepProgress("functional", 100, "completed")
      setGeneratedDocuments(prev => ({ ...prev, functionalSpec: functionalResult.functionalSpec }))

      // Step 3: Technical Specification
      updateStepProgress("technical", 0, "in_progress")
      const technicalResponse = await fetch("/api/generate-technical-spec", {
        method: "POST",
        headers: { "Content-Type": "application/json" },
        body: JSON.stringify({
          input,
          businessAnalysis: results.businessAnalysis,
          functionalSpec: results.functionalSpec,
          customPrompt: customPrompts?.technical,
          openaiKey: config.openaiKey,
        }),
      })
      
      if (!technicalResponse.ok) {
        const errorData = await technicalResponse.json().catch(() => ({ error: "Unknown API error" }))
        updateStepProgress("technical", 0, "error")
        throw new Error(errorData?.error || `API request failed with status ${technicalResponse.status}`)
      }
      
      const technicalResult = await technicalResponse.json()
      results.technicalSpec = technicalResult.technicalSpec
      updateStepProgress("technical", 100, "completed")
      setGeneratedDocuments(prev => ({ ...prev, technicalSpec: technicalResult.technicalSpec }))

      // Step 4: UX Specification
      updateStepProgress("ux", 0, "in_progress")
      const uxResponse = await fetch("/api/generate-ux-spec", {
        method: "POST",
        headers: { "Content-Type": "application/json" },
        body: JSON.stringify({
          input,
          businessAnalysis: results.businessAnalysis,
          functionalSpec: results.functionalSpec,
          technicalSpec: results.technicalSpec,
          customPrompt: customPrompts?.ux,
          openaiKey: config.openaiKey,
        }),
      })
      
      if (!uxResponse.ok) {
        const errorData = await uxResponse.json().catch(() => ({ error: "Unknown API error" }))
        updateStepProgress("ux", 0, "error")
        throw new Error(errorData?.error || `API request failed with status ${uxResponse.status}`)
      }
      
      const uxResult = await uxResponse.json()
      results.uxSpec = uxResult.uxSpec
      updateStepProgress("ux", 100, "completed")
      setGeneratedDocuments(prev => ({ ...prev, uxSpec: uxResult.uxSpec }))

      // Step 5: Mermaid Diagrams
      updateStepProgress("mermaid", 0, "in_progress")
      const mermaidResponse = await fetch("/api/generate-mermaid-diagrams", {
        method: "POST",
        headers: { "Content-Type": "application/json" },
        body: JSON.stringify({
          input,
          businessAnalysis: results.businessAnalysis,
          functionalSpec: results.functionalSpec,
          technicalSpec: results.technicalSpec,
          customPrompt: customPrompts?.mermaid,
          openaiKey: config.openaiKey,
        }),
      })
      
      if (!mermaidResponse.ok) {
        const errorData = await mermaidResponse.json().catch(() => ({ error: "Unknown API error" }))
        updateStepProgress("mermaid", 0, "error")
        console.warn("Failed to generate Mermaid diagrams:", errorData?.error || `API request failed with status ${mermaidResponse.status}`)
        results.mermaidDiagrams = ""
      } else {
        const mermaidResult = await mermaidResponse.json()
        results.mermaidDiagrams = mermaidResult.mermaidDiagrams
        updateStepProgress("mermaid", 100, "completed")
        setGeneratedDocuments(prev => ({ ...prev, mermaidDiagrams: mermaidResult.mermaidDiagrams }))
      }

      // Cache the complete results
      setCachedResults(input.trim(), results)
      
      // Handle optional integrations (JIRA, Confluence) if enabled
      await handleIntegrations(results, input)

      // Ensure all steps are marked as completed
      setProcessingSteps(prevSteps => prevSteps.map(step => ({
        ...step,
        status: "completed" as const,
        progress: 100
      })))
      
    } catch (error) {
      console.error("Error generating SDLC documentation:", error)
      
      // Mark current step as error and stop processing
      setProcessingSteps(prevSteps => {
        const currentStepIndex = prevSteps.findIndex(step => step.status === "in_progress")
        if (currentStepIndex >= 0) {
          return prevSteps.map((step, index) => 
            index === currentStepIndex 
              ? { ...step, status: "error" as const, progress: 0 }
              : step
          )
        }
        return prevSteps
      })
      
      setErrorMessage(`Error: ${error instanceof Error ? error.message : 'Failed to generate documentation. Please try again.'}`)
    } finally {
      setIsProcessing(false)
    }
  }

  const handleIntegrations = async (documents: any, projectInput: string) => {
    console.log('🔗 Starting integrations...', { hasJiraConfig: !!config.jiraUrl, hasConfluenceConfig: !!config.confluenceUrl })
    
    const projectName = extractProjectName(projectInput)
    const projectDescription = extractProjectDescription(projectInput)
    
    // Handle Jira Integration
    if (config.jiraUrl && config.jiraProject && config.jiraEmail && config.jiraToken && config.jiraAutoCreate) {
      console.log('🎯 Processing Jira integration...')
      updateStepProgress("jira", 0, "in_progress")
      
      try {
        const jiraResponse = await fetch('/api/integrations/jira', {
          method: 'POST',
          headers: { 'Content-Type': 'application/json' },
          body: JSON.stringify({
            config,
            documents,
            projectName,
            description: projectDescription
          })
        })
        
        const jiraResult = await jiraResponse.json()
        
        if (jiraResult.success) {
          console.log('✅ Jira integration successful:', jiraResult)
          updateStepProgress("jira", 100, "completed")
        } else {
          console.error('❌ Jira integration failed:', jiraResult.error)
          updateStepProgress("jira", 0, "error")
        }
      } catch (error) {
        console.error('❌ Jira integration error:', error)
        updateStepProgress("jira", 0, "error")
      }
    } else {
      console.log('⏭️ Skipping Jira integration (not configured or auto-create disabled)')
      updateStepProgress("jira", 100, "completed")
    }
    
    // Handle Confluence Integration  
    if (config.confluenceUrl && config.confluenceSpace && config.confluenceEmail && config.confluenceToken) {
      console.log('📚 Processing Confluence integration...')
      updateStepProgress("confluence", 0, "in_progress")
      
      try {
        const confluenceResponse = await fetch('/api/integrations/confluence', {
          method: 'POST',
          headers: { 'Content-Type': 'application/json' },
          body: JSON.stringify({
            config,
            documents,
            projectName,
            description: projectDescription
          })
        })
        
        const confluenceResult = await confluenceResponse.json()
        
        if (confluenceResult.success) {
          console.log('✅ Confluence integration successful:', confluenceResult)
          updateStepProgress("confluence", 100, "completed")
        } else {
          console.error('❌ Confluence integration failed:', confluenceResult.error)
          updateStepProgress("confluence", 0, "error")
        }
      } catch (error) {
        console.error('❌ Confluence integration error:', error)
        updateStepProgress("confluence", 0, "error")
      }
    } else {
      console.log('⏭️ Skipping Confluence integration (not configured)')
      updateStepProgress("confluence", 100, "completed")
    }
    
    // Handle Cross-platform Linking
    console.log('🔗 Processing cross-platform linking...')
    updateStepProgress("linking", 0, "in_progress")
    
    // Simulate cross-platform linking (this could link Jira issues to Confluence pages)
    setTimeout(() => {
      console.log('✅ Cross-platform linking completed')
      updateStepProgress("linking", 100, "completed")
    }, 1000)
  }
  
  const extractProjectName = (input: string): string => {
    // Extract project name from user input - look for common patterns
    const lines = input.split('\n')
    const firstLine = lines[0]?.trim()
    
    // Try to find a title or project name in the first few lines
    for (const line of lines.slice(0, 3)) {
      if (line.toLowerCase().includes('project') || line.toLowerCase().includes('app') || line.toLowerCase().includes('system')) {
        return line.replace(/^(project|app|system)\s*:?\s*/i, '').trim() || 'SDLC Project'
      }
    }
    
    return firstLine || 'SDLC Project'
  }
  
  const extractProjectDescription = (input: string): string => {
    const lines = input.split('\n').filter(line => line.trim())
    return lines.slice(0, 3).join(' ').slice(0, 200) + (input.length > 200 ? '...' : '')
  }

  // Manual trigger handlers for Recent Projects
  const handleManualJiraCreate = async (project: any) => {
    console.log('🎯 Enhanced JIRA creation triggered for project:', project.title)
    
    if (!config.jiraUrl || !config.jiraProject || !config.jiraEmail || !config.jiraToken) {
      alert('Please configure JIRA settings in the Configuration tab first.')
      return
    }
    
    if (!project.documents?.businessAnalysis || !project.documents?.technicalSpec || !project.documents?.uxSpec) {
      alert('Project must have Business Analysis, Technical Specification, and UX Specification to create JIRA issues.')
      return
    }
    
    try {
      console.log('🔄 Creating enhanced JIRA issues with content parsing for:', project.title)
      
      // Prepare Jira configuration
      const jiraConfig = {
        url: config.jiraUrl,
        email: config.jiraEmail,
        apiToken: config.jiraToken,
        projectKey: config.jiraProject,
        defaultIssueType: 'Task',
        autoCreate: true,
        createEpics: true,
        linkIssues: true
      }
      
      const jiraResponse = await fetch('/api/create-jira-issues', {
        method: 'POST',
        headers: { 'Content-Type': 'application/json' },
        body: JSON.stringify({
          businessAnalysis: project.documents.businessAnalysis,
          functionalSpec: project.documents.functionalSpec || '',
          technicalSpec: project.documents.technicalSpec,
          uxSpec: project.documents.uxSpec,
          jiraConfig,
          projectId: project.id
        })
      })
      
      const jiraResult = await jiraResponse.json()
      
      if (jiraResult.success) {
        console.log('✅ Enhanced JIRA integration successful:', jiraResult.data.summary)
        
        const summary = jiraResult.data.summary
        const epicUrl = jiraResult.data.epic.url
        
        alert(`🎉 Successfully created ${summary.totalIssues} JIRA issues!\n\n` +
              `📋 Epic: ${jiraResult.data.epic.title} (${jiraResult.data.epic.key})\n` +
              `📖 User Stories: ${summary.userStoriesCount}\n` +
              `⚙️ Development Tasks: ${summary.developmentTasksCount}\n` +
              `🎨 Design Tasks: ${summary.designTasksCount}\n\n` +
              `🔗 View Epic: ${epicUrl}`)
        
        // Update the cached project with JIRA info
        const cachedResults = JSON.parse(localStorage.getItem('sdlc-cached-results') || '{}')
        if (cachedResults[project.id]) {
          cachedResults[project.id].jiraEpic = jiraResult.data.epic.key
          cachedResults[project.id].jiraEpicUrl = epicUrl
          cachedResults[project.id].jiraSummary = summary
          localStorage.setItem('sdlc-cached-results', JSON.stringify(cachedResults))
          
          // Refresh the recent projects display
          const updatedProjects = getCachedResults()
          setRecentProjects(updatedProjects)
        }
      } else {
        console.error('❌ Enhanced JIRA integration failed:', jiraResult.error)
        alert(`JIRA integration failed: ${jiraResult.error}\n\nDetails: ${jiraResult.details || 'Unknown error'}`)
      }
    } catch (error) {
      console.error('❌ Manual JIRA integration error:', error)
      alert(`Error creating JIRA artifacts: ${error.message}`)
    }
  }
  
  const handleManualConfluenceCreate = async (project: any) => {
    console.log('📚 Manual Confluence creation triggered for project:', project.title)
    
    if (!config.confluenceUrl || !config.confluenceSpace || !config.confluenceEmail || !config.confluenceToken) {
      alert('Please configure Confluence settings in the Configuration tab first.')
      return
    }
    
    try {
      console.log('🔄 Creating Confluence documentation for:', project.title)
      
      const confluenceResponse = await fetch('/api/integrations/confluence', {
        method: 'POST',
        headers: { 'Content-Type': 'application/json' },
        body: JSON.stringify({
          config,
          documents: project.documents,
          projectName: project.title,
          description: `Manual Confluence integration for ${project.title} project`
        })
      })
      
      const confluenceResult = await confluenceResponse.json()
      
      if (confluenceResult.success) {
        console.log('✅ Manual Confluence integration successful:', confluenceResult)
        alert(`Successfully created ${confluenceResult.pages?.length || 0} Confluence pages!\n\nSpace: ${confluenceResult.confluenceSpaceUrl}`)
        
        // Update the cached project with Confluence info
        const cachedResults = JSON.parse(localStorage.getItem('sdlc-cached-results') || '{}')
        if (cachedResults[project.id]) {
          cachedResults[project.id].confluencePage = confluenceResult.pages?.[0]?.id || 'Created'
          localStorage.setItem('sdlc-cached-results', JSON.stringify(cachedResults))
          
          // Refresh the recent projects display
          const updatedProjects = getCachedResults()
          setRecentProjects(updatedProjects)
        }
      } else {
        console.error('❌ Manual Confluence integration failed:', confluenceResult.error)
        alert(`Confluence integration failed: ${confluenceResult.error}`)
      }
    } catch (error) {
      console.error('❌ Manual Confluence integration error:', error)
      alert(`Error creating Confluence documentation: ${error.message}`)
    }
  }

  const getStatusIcon = (status: string) => {
    switch (status) {
      case "completed":
        return <CheckCircle className="h-4 w-4 text-green-500" />
      case "in_progress":
        return <Clock className="h-4 w-4 text-blue-500 animate-spin" />
      case "error":
        return <AlertCircle className="h-4 w-4 text-red-500" />
      default:
        return <div className="h-4 w-4 rounded-full border-2 border-gray-300" />
    }
  }

  const handleSaveConfig = () => {
    console.log("Saving configuration:", config)
    // Here you would save to localStorage or send to API
    localStorage.setItem("sdlc-config", JSON.stringify(config))
    setShowConfig(false)
  }

  const handleTestConnections = () => {
    console.log("Testing connections...")
    // Here you would test JIRA and Confluence connections
    alert("Testing connections... (This would test your API credentials)")
  }

  const handleJiraExport = async (project: any) => {
    console.log('🔗 Starting Jira export for project:', project.id)
    
    // Check if we have SDLC content to export
    const hasContent = project.documents?.businessAnalysis || project.documents?.functionalSpec || project.documents?.technicalSpec || project.documents?.uxSpec
    
    if (!hasContent) {
      setErrorMessage('No SDLC content available to export. Please generate some documentation first.')
      return
    }

    // Check Jira configuration
    if (!config.jiraUrl || !config.jiraProject || !config.jiraEmail || !config.jiraToken) {
      setErrorMessage('Jira configuration is incomplete. Please configure Jira settings in the Integration Hub.')
      return
    }

    console.log('🔄 Setting Jira export loading state to true')
    setIsExportingToJira(true)
    setErrorMessage('')

    try {
      const response = await fetch('/api/integrations/jira', {
        method: 'POST',
        headers: {
          'Content-Type': 'application/json',
        },
        body: JSON.stringify({
          config: {
            jiraUrl: config.jiraUrl,
            jiraEmail: config.jiraEmail,
            jiraToken: config.jiraToken,
            jiraProject: config.jiraProject,
            jiraAutoCreate: config.jiraAutoCreate
          },
          documents: {
            businessAnalysis: project.documents.businessAnalysis,
            functionalSpec: project.documents.functionalSpec,
            technicalSpec: project.documents.technicalSpec,
            uxSpec: project.documents.uxSpec,
            mermaidDiagrams: project.documents.architecture
          },
          projectName: project.title || 'SDLC Project',
          description: project.documents.businessAnalysis?.substring(0, 200) + '...' || 'Generated SDLC documentation'
        }),
      })

      if (!response.ok) {
        const errorData = await response.json()
        throw new Error(errorData.error || `HTTP error! status: ${response.status}`)
      }

      const result = await response.json()
      
      if (result.success) {
        console.log('✅ Jira export completed:', result.summary)
        setSuccessMessage(`Successfully exported to Jira: ${result.summary}`)
      } else {
        throw new Error(result.error || 'Jira export failed')
      }

    } catch (error) {
      console.error('❌ Jira export error:', error)
      setErrorMessage(`Jira export failed: ${error instanceof Error ? error.message : 'Unknown error'}`)
    } finally {
      console.log('🔄 Setting Jira export loading state to false')
      setIsExportingToJira(false)
    }
  }

  const handleConfluenceExport = async (project: any) => {
    console.log('📄 Starting Confluence export for project:', project.id)
    
    // Check if we have SDLC content to export
    const hasContent = project.documents?.businessAnalysis || project.documents?.functionalSpec || project.documents?.technicalSpec || project.documents?.uxSpec
    
    if (!hasContent) {
      setErrorMessage('No SDLC content available to export. Please generate some documentation first.')
      return
    }

    // Check Confluence configuration
    if (!config.confluenceUrl || !config.confluenceSpace || !config.confluenceEmail || !config.confluenceToken) {
      setErrorMessage('Confluence configuration is incomplete. Please configure Confluence settings in the Integration Hub.')
      return
    }

    setIsExportingToConfluence(true)
    setErrorMessage('')

    try {
      const response = await fetch('/api/integrations/confluence', {
        method: 'POST',
        headers: {
          'Content-Type': 'application/json',
        },
        body: JSON.stringify({
          config: {
            confluenceUrl: config.confluenceUrl,
            confluenceEmail: config.confluenceEmail,
            confluenceToken: config.confluenceToken,
            confluenceSpace: config.confluenceSpace
          },
          documents: {
            businessAnalysis: project.documents.businessAnalysis,
            functionalSpec: project.documents.functionalSpec,
            technicalSpec: project.documents.technicalSpec,
            uxSpec: project.documents.uxSpec,
            mermaidDiagrams: project.documents.architecture
          },
          projectName: project.title || 'SDLC Project',
          description: project.documents.businessAnalysis?.substring(0, 200) + '...' || 'Generated SDLC documentation'
        }),
      })

      if (!response.ok) {
        const errorData = await response.json()
        throw new Error(errorData.error || `HTTP error! status: ${response.status}`)
      }

      const result = await response.json()
      
      if (result.success) {
        console.log('✅ Confluence export completed:', result.summary)
        setSuccessMessage(`Successfully exported to Confluence: ${result.summary}`)
      } else {
        throw new Error(result.error || 'Confluence export failed')
      }

    } catch (error) {
      console.error('❌ Confluence export error:', error)
      setErrorMessage(`Confluence export failed: ${error instanceof Error ? error.message : 'Unknown error'}`)
    } finally {
      setIsExportingToConfluence(false)
    }
  }

  return (
    <div className="min-h-screen bg-gradient-to-br from-blue-50 to-indigo-100 p-2 sm:p-4">
      <div className="max-w-6xl mx-auto space-y-4 sm:space-y-6">
        {/* Header */}
        <div className="flex flex-col space-y-4 lg:flex-row lg:items-center lg:justify-between lg:space-y-0">
          <div>
            <h1 className="text-2xl sm:text-3xl font-bold text-gray-900">SDLC Automation Platform</h1>
            <p className="text-sm sm:text-base text-gray-600">Transform ideas into complete project documentation with AI</p>
          </div>
          <div className="w-full lg:w-auto overflow-x-auto whitespace-nowrap -mx-2 px-2 scrollbar-thin scrollbar-thumb-gray-300 scrollbar-track-gray-100">
            <div className="flex gap-2 sm:gap-2 w-max">
              <Button variant="outline" size="sm" onClick={() => setShowConfig(true)} className="flex-shrink-0 min-w-[80px]">
                <Settings className="h-4 w-4 sm:mr-2" />
                <span className="hidden sm:inline">Configuration</span>
                <span className="sm:hidden">Config</span>
              </Button>

              <Button variant="outline" size="sm" onClick={() => setShowIntegrations(true)} className="flex-shrink-0 min-w-[80px]">
                <Plug className="h-4 w-4 sm:mr-2" />
                <span className="hidden sm:inline">Integrations</span>
                <span className="sm:hidden">Integrate</span>
              </Button>

              <Button variant="outline" size="sm" onClick={() => setShowVisualization(true)} className="flex-shrink-0 min-w-[80px]">
                <Presentation className="h-4 w-4 sm:mr-2" />
                <span className="hidden sm:inline">Visualize</span>
                <span className="sm:hidden">Visual</span>
              </Button>

              <Button variant="outline" size="sm" onClick={() => setShowWorkflow(true)} className="flex-shrink-0 min-w-[80px]">
                <Workflow className="h-4 w-4 sm:mr-2" />
                <span className="hidden sm:inline">View Workflow</span>
                <span className="sm:hidden">Workflow</span>
              </Button>

              <Button variant="outline" size="sm" onClick={() => setShowHowItWorks(true)} className="flex-shrink-0 min-w-[80px]">
                <Info className="h-4 w-4 sm:mr-2" />
                <span className="hidden sm:inline">How It Works</span>
                <span className="sm:hidden">Help</span>
              </Button>

              <Button variant="outline" size="sm" onClick={() => setShowPromptEngineering(true)} className="flex-shrink-0 min-w-[80px]">
                <Settings className="h-4 w-4 sm:mr-2" />
                <span className="hidden sm:inline">Prompt Engineering</span>
                <span className="sm:hidden">Prompts</span>
=======
    <div className="min-h-screen bg-white">
      {/* Navigation */}
      <nav className="sticky top-0 z-50 bg-white/80 backdrop-blur-md border-b border-gray-200">
        <div className="max-w-7xl mx-auto px-4 sm:px-6 lg:px-8">
          <div className="flex justify-between items-center h-16">
            <div className="flex items-center">
              <div className="flex items-center space-x-2">
                <div className="bg-gradient-to-r from-blue-600 to-purple-600 p-2 rounded-lg">
                  <Workflow className="h-6 w-6 text-white" />
                </div>
                <span className="text-xl font-bold bg-gradient-to-r from-blue-600 to-purple-600 bg-clip-text text-transparent">
                  SDLC Automation Platform
                </span>
              </div>
            </div>
            <div className="hidden md:flex items-center space-x-8">
              <Link href="#features" className="text-gray-600 hover:text-gray-900 transition-colors">Features</Link>
              <Link href="#sdlc-phases" className="text-gray-600 hover:text-gray-900 transition-colors">SDLC Phases</Link>
              <Link href="#integrations" className="text-gray-600 hover:text-gray-900 transition-colors">Integrations</Link>
              <Link href="#how-it-works" className="text-gray-600 hover:text-gray-900 transition-colors">How It Works</Link>
            </div>
            <div className="flex items-center space-x-4">
              <Button variant="ghost" asChild>
                <Link href="/signin">Sign In</Link>
              </Button>
              <Button className="bg-gradient-to-r from-blue-600 to-purple-600 hover:from-blue-700 hover:to-purple-700" asChild>
                <Link href="/signin">
                  Get Started
                  <ArrowRight className="ml-2 h-4 w-4" />
                </Link>
>>>>>>> d97f91e6
              </Button>
            </div>
          </div>
        </div>
      </nav>

      {/* Hero Section */}
      <section className="relative overflow-hidden bg-gradient-to-br from-blue-50 via-indigo-50 to-purple-50">
        <div className="absolute inset-0 bg-grid-gray-100 bg-[size:20px_20px] opacity-40"></div>
        <div className="relative max-w-7xl mx-auto px-4 sm:px-6 lg:px-8 py-24">
          <div className="text-center">
            <div className="inline-flex items-center space-x-2 bg-white/60 backdrop-blur-sm rounded-full px-4 py-2 mb-8">
              <Workflow className="h-4 w-4 text-purple-600" />
              <span className="text-sm font-medium text-gray-700">Complete SDLC Automation</span>
              <Badge variant="secondary" className="bg-purple-100 text-purple-700">AI-Powered</Badge>
            </div>
<<<<<<< HEAD

            <div className="flex flex-col sm:flex-row sm:items-center gap-2 sm:gap-4">
              <div className="flex items-center gap-2 text-sm text-gray-600">
                <span>JIRA Project:</span>
                <Badge variant="outline">{config.jiraProject || "Not configured"}</Badge>
              </div>
              <div className="flex items-center gap-2 text-sm text-gray-600">
                <span>Confluence Space:</span>
                <Badge variant="outline">{config.confluenceSpace || "Not configured"}</Badge>
              </div>
=======
            
            <h1 className="text-5xl md:text-7xl font-bold text-gray-900 mb-6 leading-tight">
              Automate Your Entire
              <span className="bg-gradient-to-r from-blue-600 to-purple-600 bg-clip-text text-transparent block">
                Software Development Lifecycle
              </span>
            </h1>
            
            <p className="text-xl text-gray-600 mb-10 max-w-4xl mx-auto leading-relaxed">
              From requirements gathering to deployment documentation, streamline every phase of your SDLC. 
              Use your own AI keys, integrate with existing tools, and accelerate project delivery with intelligent automation.
            </p>
            
            <div className="flex flex-col sm:flex-row gap-4 justify-center mb-12">
              <Button size="lg" className="bg-gradient-to-r from-blue-600 to-purple-600 hover:from-blue-700 hover:to-purple-700 text-lg px-8 py-4" asChild>
                <Link href="/signin">
                  Start Automating SDLC
                  <ArrowRight className="ml-2 h-5 w-5" />
                </Link>
              </Button>
              <Button variant="outline" size="lg" className="text-lg px-8 py-4" asChild>
                <Link href="#demo">
                  <Play className="mr-2 h-5 w-5" />
                  See It In Action
                </Link>
              </Button>
>>>>>>> d97f91e6
            </div>

            {/* Key Benefits Banner */}
            <div className="bg-white/60 backdrop-blur-sm rounded-2xl p-6 mb-12 max-w-4xl mx-auto">
              <div className="flex flex-col md:flex-row items-center justify-center space-y-4 md:space-y-0 md:space-x-8 text-sm">
                <div className="flex items-center space-x-2">
                  <Key className="h-4 w-4 text-blue-600" />
                  <span className="text-gray-700">Bring Your Own AI Keys</span>
                </div>
                <div className="flex items-center space-x-2">
                  <Shield className="h-4 w-4 text-green-600" />
                  <span className="text-gray-700">Your Data Stays Secure</span>
                </div>
                <div className="flex items-center space-x-2">
                  <Plug className="h-4 w-4 text-purple-600" />
                  <span className="text-gray-700">Native Tool Integration</span>
                </div>
              </div>
            </div>

            {/* Stats Row */}
            <div className="grid grid-cols-2 md:grid-cols-4 gap-8">
              {stats.map((stat, index) => (
                <div key={index} className="text-center">
                  <div className="flex items-center justify-center mb-2">
                    <div className="bg-white/60 backdrop-blur-sm rounded-full p-2 mr-2">
                      {stat.icon}
                    </div>
                    <div className="text-3xl font-bold text-gray-900">{stat.value}</div>
                  </div>
                  <div className="text-sm text-gray-600">{stat.label}</div>
                </div>
              ))}
            </div>
          </div>
        </div>
      </section>

      {/* SDLC Phases Section */}
      <section id="sdlc-phases" className="py-24 bg-white">
        <div className="max-w-7xl mx-auto px-4 sm:px-6 lg:px-8">
          <div className="text-center mb-16">
            <h2 className="text-4xl font-bold text-gray-900 mb-4">
              Complete SDLC Phase Coverage
            </h2>
            <p className="text-xl text-gray-600 max-w-3xl mx-auto">
              Automate every phase of your software development lifecycle with AI-powered intelligence
            </p>
          </div>

          <div className="grid md:grid-cols-2 lg:grid-cols-4 gap-8">
            {sdlcPhases.map((phase, index) => (
              <Card key={index} className="group hover:shadow-xl transition-all duration-300 border-0 shadow-lg">
                <CardHeader className="text-center">
                  <div className={`${phase.color} p-4 rounded-xl w-16 h-16 flex items-center justify-center mx-auto mb-4 text-white group-hover:scale-110 transition-transform`}>
                    {phase.icon}
                  </div>
                  <CardTitle className="text-xl font-semibold">{phase.phase}</CardTitle>
                </CardHeader>
                <CardContent>
                  <p className="text-gray-600 text-center mb-4">{phase.description}</p>
                  <div className="space-y-2">
                    <div className="text-sm font-medium text-gray-700">Generated Outputs:</div>
                    {phase.outputs.map((output, idx) => (
                      <div key={idx} className="text-xs bg-gray-100 rounded-full px-3 py-1 inline-block mr-2">
                        {output}
                      </div>
<<<<<<< HEAD
                      <p className="text-sm text-green-600 mt-1">
                        Your SDLC documentation has been successfully generated. You can now export to Jira/Confluence or view the documents below.
                      </p>
                    </div>
                  )
                })()
                }
              </div>
            </CardContent>
          </Card>
        )}

        {/* Generated Documents Display - Only show after generation is triggered */}
        {(isProcessing || (generatedDocuments && Object.keys(generatedDocuments).length > 0)) && (
          <div className="space-y-6">
            {/* Document Tabs */}
            <Card>
              <CardHeader>
                <CardTitle className="flex items-center gap-2">
                  <FileText className="h-5 w-5" />
                  Generated Documentation
                </CardTitle>
              </CardHeader>
              <CardContent>
                <Tabs defaultValue={
                  generatedDocuments.businessAnalysis ? "business" :
                  generatedDocuments.functionalSpec ? "functional" :
                  generatedDocuments.technicalSpec ? "technical" :
                  generatedDocuments.uxSpec ? "ux" :
                  generatedDocuments.mermaidDiagrams ? "diagrams" :
                  "business"
                } className="space-y-4">
                  <div className="w-full overflow-x-auto whitespace-nowrap -mx-2 px-2 scrollbar-thin scrollbar-thumb-gray-300 scrollbar-track-gray-100">
                    <TabsList className="inline-flex w-max">
                      <TabsTrigger 
                        value="business" 
                        disabled={!generatedDocuments.businessAnalysis && !processingSteps.find(s => s.id === 'analysis')?.status.includes('completed')}
                        className="text-xs sm:text-sm min-w-[120px]"
                      >
                        <span className="hidden sm:inline">Business Analysis</span>
                        <span className="sm:hidden">Business</span>
                        {processingSteps.find(s => s.id === 'analysis')?.status === 'completed' && (
                          <CheckCircle className="h-3 w-3 ml-1 text-green-500" />
                        )}
                      </TabsTrigger>
                      
                      <TabsTrigger 
                        value="functional" 
                        disabled={!generatedDocuments.functionalSpec && !processingSteps.find(s => s.id === 'functional')?.status.includes('completed')}
                        className="text-xs sm:text-sm min-w-[120px]"
                      >
                        <span className="hidden sm:inline">Functional Spec</span>
                        <span className="sm:hidden">Functional</span>
                        {processingSteps.find(s => s.id === 'functional')?.status === 'completed' && (
                          <CheckCircle className="h-3 w-3 ml-1 text-green-500" />
                        )}
                      </TabsTrigger>
                      
                      <TabsTrigger 
                        value="technical" 
                        disabled={!generatedDocuments.technicalSpec && !processingSteps.find(s => s.id === 'technical')?.status.includes('completed')}
                        className="text-xs sm:text-sm min-w-[120px]"
                      >
                        <span className="hidden sm:inline">Technical Spec</span>
                        <span className="sm:hidden">Technical</span>
                        {processingSteps.find(s => s.id === 'technical')?.status === 'completed' && (
                          <CheckCircle className="h-3 w-3 ml-1 text-green-500" />
                        )}
                      </TabsTrigger>
                      
                      <TabsTrigger 
                        value="ux" 
                        disabled={!generatedDocuments.uxSpec && !processingSteps.find(s => s.id === 'ux')?.status.includes('completed')}
                        className="text-xs sm:text-sm min-w-[120px]"
                      >
                        <span className="hidden sm:inline">UX Specification</span>
                        <span className="sm:hidden">UX</span>
                        {processingSteps.find(s => s.id === 'ux')?.status === 'completed' && (
                          <CheckCircle className="h-3 w-3 ml-1 text-green-500" />
                        )}
                      </TabsTrigger>
                      
                      <TabsTrigger 
                        value="diagrams" 
                        disabled={!generatedDocuments.mermaidDiagrams && !processingSteps.find(s => s.id === 'mermaid')?.status.includes('completed')}
                        className="text-xs sm:text-sm min-w-[120px]"
                      >
                        <span className="hidden sm:inline">Architecture</span>
                        <span className="sm:hidden">Arch</span>
                        {processingSteps.find(s => s.id === 'mermaid')?.status === 'completed' && (
                          <CheckCircle className="h-3 w-3 ml-1 text-green-500" />
                        )}
                      </TabsTrigger>
                    </TabsList>
                  </div>

                  <TabsContent value="business">
                    <MarkdownRenderer 
                      content={generatedDocuments.businessAnalysis}
                      title="Business Analysis"
                      type="business"
                    />
                  </TabsContent>

                  <TabsContent value="functional">
                    <MarkdownRenderer 
                      content={generatedDocuments.functionalSpec}
                      title="Functional Specification"
                      type="functional"
                    />
                  </TabsContent>

                  <TabsContent value="technical">
                    <MarkdownRenderer 
                      content={generatedDocuments.technicalSpec}
                      title="Technical Specification"
                      type="technical"
                    />
                  </TabsContent>

                  <TabsContent value="ux">
                    <MarkdownRenderer 
                      content={generatedDocuments.uxSpec}
                      title="UX Specification"
                      type="ux"
                    />
                  </TabsContent>

                  <TabsContent value="diagrams">
                    <MermaidViewer
                      diagrams={parseMermaidDiagrams(generatedDocuments.mermaidDiagrams || "")}
                    />
                  </TabsContent>
                </Tabs>
=======
                    ))}
                  </div>
                </CardContent>
              </Card>
            ))}
          </div>
        </div>
      </section>

      {/* Features Section */}
      <section id="features" className="py-24 bg-gradient-to-br from-gray-50 to-gray-100">
        <div className="max-w-7xl mx-auto px-4 sm:px-6 lg:px-8">
          <div className="text-center mb-16">
            <h2 className="text-4xl font-bold text-gray-900 mb-4">
              Why Choose Our SDLC Platform?
            </h2>
            <p className="text-xl text-gray-600 max-w-3xl mx-auto">
              Built for modern development teams who value security, flexibility, and seamless integration
            </p>
          </div>
>>>>>>> d97f91e6

          <div className="grid md:grid-cols-2 lg:grid-cols-3 gap-8">
            {features.map((feature, index) => (
              <Card key={index} className="group hover:shadow-xl transition-all duration-300 border-0 shadow-lg bg-white">
                <CardHeader>
                  <div className={`${feature.color} p-3 rounded-xl w-12 h-12 flex items-center justify-center mb-4 text-white group-hover:scale-110 transition-transform`}>
                    {feature.icon}
                  </div>
                  <CardTitle className="text-xl font-semibold">{feature.title}</CardTitle>
                </CardHeader>
                <CardContent>
                  <p className="text-gray-600 leading-relaxed">{feature.description}</p>
                </CardContent>
              </Card>
            ))}
          </div>
        </div>
      </section>

      {/* How It Works Section */}
      <section id="how-it-works" className="py-24 bg-white">
        <div className="max-w-7xl mx-auto px-4 sm:px-6 lg:px-8">
          <div className="text-center mb-16">
            <h2 className="text-4xl font-bold text-gray-900 mb-4">
              How SDLC Automation Works
            </h2>
            <p className="text-xl text-gray-600 max-w-3xl mx-auto">
              Intelligent orchestration of AI models and development tools to automate your entire workflow
            </p>
          </div>

<<<<<<< HEAD
        {/* Recent Projects - Only show if there are cached projects */}
        {recentProjects.length > 0 && (
        <Card>
          <CardHeader 
            className="cursor-pointer hover:bg-gray-50 transition-colors" 
            onClick={() => setRecentProjectsExpanded(!recentProjectsExpanded)}
          >
            <CardTitle className="flex items-center justify-between">
              <div className="flex items-center gap-2">
                <GitBranch className="h-5 w-5" />
                Recent Projects
                <Badge variant="secondary" className="ml-2 h-5 w-5 p-0 flex items-center justify-center text-xs">
                  {recentProjects.length}
                </Badge>
              </div>
              <ChevronDown className={`h-4 w-4 transition-transform duration-200 ${
                recentProjectsExpanded ? 'rotate-180' : ''
              }`} />
            </CardTitle>
          </CardHeader>
          {recentProjectsExpanded && (
          <CardContent>
            <div className="space-y-4">
              {recentProjects.map((project) => (
                <div key={project.id} className="border rounded-lg p-4 hover:bg-gray-50 transition-colors">
                  <div className="flex flex-col sm:flex-row sm:items-start sm:justify-between gap-4">
                    <div className="flex-1">
                      <h3 className="font-semibold text-gray-900">{project.title}</h3>
                      <p className="text-sm text-gray-500">Created on {project.createdAt}</p>
                      <div className="flex items-center gap-2 mt-2">
                        <Badge variant="outline" className="text-green-700 border-green-200">
                          {project.status}
                        </Badge>
                        {project.jiraEpic && <Badge variant="outline">JIRA: {project.jiraEpic}</Badge>}
                      </div>
                    </div>
                    <div className="flex gap-2 flex-wrap sm:flex-nowrap">
                      {/* JIRA Integration Buttons */}
                      {project.jiraEpic ? (
                        <Button 
                          variant="outline" 
                          size="sm" 
                          className="text-blue-700 border-blue-200 hover:bg-blue-50"
                          onClick={() => {
                            const url = project.jiraEpicUrl || `${config.jiraUrl}/browse/${project.jiraEpic}`
                            window.open(url, '_blank')
                          }}
                          title={
                            project.jiraSummary ? 
                            `Epic: ${project.jiraEpic}\nTotal Issues: ${project.jiraSummary.totalIssues}\nUser Stories: ${project.jiraSummary.userStoriesCount}\nDev Tasks: ${project.jiraSummary.developmentTasksCount}\nDesign Tasks: ${project.jiraSummary.designTasksCount}` : 
                            `View JIRA Epic: ${project.jiraEpic}`
                          }
                        >
                          <ExternalLink className="h-4 w-4 mr-1" />
                          View JIRA Epic ({project.jiraEpic})
                        </Button>
                      ) : (
                        <Button 
                          variant="outline" 
                          size="sm" 
                          onClick={() => {
                            console.log('🔵 Jira export button clicked, current loading state:', isExportingToJira)
                            handleJiraExport(project)
                          }}
                          disabled={isExportingToJira}
                          className="text-blue-600 border-blue-200 hover:bg-blue-50"
                          title="Export SDLC content to Jira as Epics, Stories, and Tasks"
                        >
                          {isExportingToJira ? (
                            <Loader2 className="h-4 w-4 mr-1 animate-spin" />
                          ) : (
                            <ExternalLink className="h-4 w-4 mr-1" />
                          )}
                          {isExportingToJira ? 'Exporting...' : 'Export to Jira'}
                        </Button>
                      )}
                      
                      {/* Confluence Integration Buttons */}
                      {project.confluencePage ? (
                        <Button 
                          variant="outline" 
                          size="sm" 
                          className="text-green-700 border-green-200 hover:bg-green-50"
                          onClick={() => {
                            if (project.confluencePageUrl) {
                              window.open(project.confluencePageUrl, '_blank')
                            }
                          }}
                        >
                          <ExternalLink className="h-4 w-4 mr-1" />
                          View Confluence
                        </Button>
                      ) : (
                        <Button 
                          variant="outline" 
                          size="sm" 
                          onClick={() => handleConfluenceExport(project)}
                          disabled={isExportingToConfluence}
                          className="text-green-600 border-green-200 hover:bg-green-50"
                          title="Export SDLC documentation to Confluence as structured pages"
                        >
                          {isExportingToConfluence ? (
                            <Loader2 className="h-4 w-4 mr-1 animate-spin" />
                          ) : (
                            <FileText className="h-4 w-4 mr-1" />
                          )}
                          {isExportingToConfluence ? 'Exporting...' : 'Export to Confluence'}
                        </Button>
                      )}
                    </div>
                  </div>

                  <Tabs defaultValue="business" className="mt-4">
                    <div className="w-full overflow-x-auto whitespace-nowrap -mx-2 px-2 scrollbar-thin scrollbar-thumb-gray-300 scrollbar-track-gray-100">
                      <TabsList className="inline-flex w-max">
                        <TabsTrigger value="business" className="text-xs sm:text-sm min-w-[120px]">
                          <span className="hidden sm:inline">Business</span>
                          <span className="sm:hidden">Biz</span>
                        </TabsTrigger>
                        <TabsTrigger value="functional" className="text-xs sm:text-sm min-w-[120px]">
                          <span className="hidden sm:inline">Functional</span>
                          <span className="sm:hidden">Func</span>
                        </TabsTrigger>
                        <TabsTrigger value="technical" className="text-xs sm:text-sm min-w-[120px]">
                          <span className="hidden sm:inline">Technical</span>
                          <span className="sm:hidden">Tech</span>
                        </TabsTrigger>
                        <TabsTrigger value="ux" className="text-xs sm:text-sm min-w-[120px]">UX</TabsTrigger>
                        <TabsTrigger value="architecture" className="text-xs sm:text-sm min-w-[120px]">
                          <span className="hidden sm:inline">Architecture</span>
                          <span className="sm:hidden">Arch</span>
                        </TabsTrigger>
                      </TabsList>
                    </div>
                    <TabsContent value="business" className="mt-2">
                      <MarkdownRenderer 
                        content={project.documents.businessAnalysis}
                        title="Business Analysis"
                        type="business"
                      />
                    </TabsContent>
                    <TabsContent value="functional" className="mt-2">
                      <MarkdownRenderer 
                        content={project.documents.functionalSpec}
                        title="Functional Specification"
                        type="functional"
                      />
                    </TabsContent>
                    <TabsContent value="technical" className="mt-2">
                      <MarkdownRenderer 
                        content={project.documents.technicalSpec}
                        title="Technical Specification"
                        type="technical"
                      />
                    </TabsContent>
                    <TabsContent value="ux" className="mt-2">
                      <MarkdownRenderer 
                        content={project.documents.uxSpec}
                        title="UX Specification"
                        type="ux"
                      />
                    </TabsContent>
                    <TabsContent value="architecture" className="mt-2">
                      <MermaidViewer 
                        diagrams={parseMermaidDiagrams(project.documents.architecture || "")}
                        title="Architecture Diagrams"
                      />
                    </TabsContent>
                  </Tabs>
=======
          <div className="relative">
            {/* Workflow Steps */}
            <div className="grid md:grid-cols-2 lg:grid-cols-4 gap-8 mb-16">
              {workflowSteps.map((step, index) => (
                <div key={index} className="relative">
                  <div className="bg-white rounded-2xl p-8 shadow-lg hover:shadow-xl transition-shadow border border-gray-100">
                    <div className="flex items-center mb-4">
                      <div className="bg-gradient-to-r from-blue-600 to-purple-600 text-white rounded-full w-8 h-8 flex items-center justify-center text-sm font-bold mr-3">
                        {step.step}
                      </div>
                      <div className="bg-gray-100 p-2 rounded-lg">
                        {step.icon}
                      </div>
                    </div>
                    <h3 className="text-lg font-semibold mb-2">{step.title}</h3>
                    <p className="text-gray-600 text-sm leading-relaxed">{step.description}</p>
                  </div>
                  
                  {/* Arrow between steps */}
                  {index < workflowSteps.length - 1 && (
                    <div className="hidden lg:block absolute top-1/2 -right-4 transform -translate-y-1/2">
                      <ArrowRight className="h-6 w-6 text-gray-400" />
                    </div>
                  )}
>>>>>>> d97f91e6
                </div>
              ))}
            </div>

<<<<<<< HEAD
        {/* Configuration Dialog */}
        <Dialog open={showConfig} onOpenChange={setShowConfig}>
          <DialogContent className="max-w-4xl max-h-[90vh] overflow-auto w-[95vw] sm:w-full">
            <DialogHeader>
              <DialogTitle>Platform Configuration</DialogTitle>
            </DialogHeader>
            <div className="space-y-4 sm:space-y-6">
              {/* AI Configuration */}
              <div className="space-y-4">
                <div className="flex items-center gap-2">
                  <Zap className="h-4 w-4" />
                  <h3 className="font-semibold">AI Configuration</h3>
                </div>
                <div className="grid grid-cols-1 md:grid-cols-2 gap-3 sm:gap-4">
                  <div>
                    <Label htmlFor="openai-key">OpenAI API Key</Label>
                    <Input
                      id="openai-key"
                      type="password"
                      placeholder="sk-..."
                      value={config.openaiKey}
                      onChange={(e) => setConfig((prev) => ({ ...prev, openaiKey: e.target.value }))}
                    />
                    <p className="text-xs text-gray-500 mt-1">Required for AI-powered document generation</p>
                  </div>
                  <div>
                    <Label htmlFor="ai-model">AI Model</Label>
                    <Select
                      value={config.aiModel}
                      onValueChange={(value) => setConfig((prev) => ({ ...prev, aiModel: value }))}
                    >
                      <SelectTrigger>
                        <SelectValue />
                      </SelectTrigger>
                      <SelectContent>
                        <SelectItem value="gpt-4">GPT-4 (Recommended)</SelectItem>
                        <SelectItem value="gpt-3.5-turbo">GPT-3.5 Turbo</SelectItem>
                        <SelectItem value="claude-3">Claude 3</SelectItem>
                      </SelectContent>
                    </Select>
                  </div>
                </div>
=======
            {/* BYOK (Bring Your Own Keys) Banner */}
            <div className="bg-gradient-to-r from-blue-600 to-purple-600 rounded-2xl p-8 text-white text-center">
              <div className="flex items-center justify-center mb-4">
                <Key className="h-8 w-8 mr-3" />
                <h3 className="text-2xl font-bold">Bring Your Own AI Keys</h3>
>>>>>>> d97f91e6
              </div>
              <p className="text-blue-100 mb-6 max-w-3xl mx-auto">
                Use your own OpenAI, Claude, or other AI provider keys. No vendor lock-in, complete data control, 
                and transparent usage costs. Your keys, your data, your control.
              </p>
              <div className="grid grid-cols-1 md:grid-cols-3 gap-6">
                <div>
                  <div className="text-2xl font-bold">🔒</div>
                  <div className="text-blue-100">Secure Key Storage</div>
                </div>
<<<<<<< HEAD
                <p className="text-sm text-gray-600">
                  Configure Jira to automatically create issues and epics from your SDLC documentation.
                </p>
                <div className="grid grid-cols-1 md:grid-cols-2 gap-3 sm:gap-4">
                  <div>
                    <Label htmlFor="jira-url">JIRA URL</Label>
                    <Input
                      id="jira-url"
                      placeholder="https://company.atlassian.net"
                      value={config.jiraUrl}
                      onChange={(e) => setConfig((prev) => ({ ...prev, jiraUrl: e.target.value }))}
                    />
                  </div>
                  <div>
                    <Label htmlFor="jira-project">Project Key</Label>
                    <Input
                      id="jira-project"
                      placeholder="PROJ"
                      value={config.jiraProject}
                      onChange={(e) => setConfig((prev) => ({ ...prev, jiraProject: e.target.value }))}
                    />
                  </div>
                  <div>
                    <Label htmlFor="jira-email">Email</Label>
                    <Input
                      id="jira-email"
                      type="email"
                      placeholder="user@company.com"
                      value={config.jiraEmail}
                      onChange={(e) => setConfig((prev) => ({ ...prev, jiraEmail: e.target.value }))}
                    />
                  </div>
                  <div>
                    <Label htmlFor="jira-token">API Token</Label>
                    <Input
                      id="jira-token"
                      type="password"
                      placeholder="Your JIRA API token"
                      value={config.jiraToken}
                      onChange={(e) => setConfig((prev) => ({ ...prev, jiraToken: e.target.value }))}
                    />
                  </div>
=======
                <div>
                  <div className="text-2xl font-bold">💰</div>
                  <div className="text-blue-100">Transparent Costs</div>
>>>>>>> d97f91e6
                </div>
                <div>
                  <div className="text-2xl font-bold">🔄</div>
                  <div className="text-blue-100">No Vendor Lock-in</div>
                </div>
              </div>
            </div>
          </div>
        </div>
      </section>

      {/* Integrations Section */}
      <section id="integrations" className="py-24 bg-gradient-to-br from-gray-50 to-gray-100">
        <div className="max-w-7xl mx-auto px-4 sm:px-6 lg:px-8">
          <div className="text-center mb-16">
            <h2 className="text-4xl font-bold text-gray-900 mb-4">
              Native Tool Integrations
            </h2>
            <p className="text-xl text-gray-600">
              Connect with your existing development ecosystem seamlessly
            </p>
          </div>

<<<<<<< HEAD
              <Separator />

              {/* Confluence Configuration */}
              <div className="space-y-4">
                <div className="flex items-center gap-2">
                  <FileText className="h-4 w-4" />
                  <h3 className="font-semibold">Confluence Integration</h3>
                  <Badge variant="outline" className="ml-2 text-green-600 border-green-200">Ready</Badge>
                </div>
                <p className="text-sm text-gray-600">
                  Configure Confluence to automatically create documentation pages from your SDLC output.
                </p>
                <div className="grid grid-cols-1 md:grid-cols-2 gap-3 sm:gap-4">
                  <div>
                    <Label htmlFor="confluence-url">Confluence URL</Label>
                    <Input
                      id="confluence-url"
                      placeholder="https://company.atlassian.net/wiki"
                      value={config.confluenceUrl}
                      onChange={(e) => setConfig((prev) => ({ ...prev, confluenceUrl: e.target.value }))}
                    />
                  </div>
                  <div>
                    <Label htmlFor="confluence-space">Space Key</Label>
                    <Input
                      id="confluence-space"
                      placeholder="DEV"
                      value={config.confluenceSpace}
                      onChange={(e) => setConfig((prev) => ({ ...prev, confluenceSpace: e.target.value }))}
                    />
                  </div>
                  <div>
                    <Label htmlFor="confluence-email">Email</Label>
                    <Input
                      id="confluence-email"
                      type="email"
                      placeholder="user@company.com"
                      value={config.confluenceEmail}
                      onChange={(e) => setConfig((prev) => ({ ...prev, confluenceEmail: e.target.value }))}
                    />
                  </div>
                  <div>
                    <Label htmlFor="confluence-token">API Token</Label>
                    <Input
                      id="confluence-token"
                      type="password"
                      placeholder="Your Confluence API token"
                      value={config.confluenceToken}
                      onChange={(e) => setConfig((prev) => ({ ...prev, confluenceToken: e.target.value }))}
                    />
                  </div>
                </div>
                <div className="flex items-center gap-2">
                  <input
                    type="checkbox"
                    id="confluence-auto-create"
                    checked={config.confluenceAutoCreate}
                    onChange={(e) => setConfig((prev) => ({ ...prev, confluenceAutoCreate: e.target.checked }))}
                    className="rounded"
                  />
                  <Label htmlFor="confluence-auto-create" className="text-sm">
                    Automatically create Confluence pages for documentation
                  </Label>
                </div>
=======
          <div className="grid grid-cols-2 md:grid-cols-3 lg:grid-cols-6 gap-6">
            {integrations.map((integration, index) => (
              <div key={index} className="bg-white rounded-xl p-6 text-center shadow-lg hover:shadow-xl transition-shadow">
                <div className="text-3xl mb-3">{integration.icon}</div>
                <h3 className="font-semibold text-gray-900 mb-1">{integration.name}</h3>
                <p className="text-xs text-gray-600">{integration.description}</p>
>>>>>>> d97f91e6
              </div>
            ))}
          </div>

<<<<<<< HEAD
              <Separator />

              {/* Template Configuration */}
              <div className="space-y-4">
                <div className="flex items-center gap-2">
                  <Settings className="h-4 w-4" />
                  <h3 className="font-semibold">Template Settings</h3>
                </div>
                <div className="grid grid-cols-1 md:grid-cols-2 gap-3 sm:gap-4">
                  <div>
                    <Label htmlFor="template">Default Template</Label>
                    <Select
                      value={config.template}
                      onValueChange={(value) => setConfig((prev) => ({ ...prev, template: value }))}
                    >
                      <SelectTrigger>
                        <SelectValue />
                      </SelectTrigger>
                      <SelectContent>
                        <SelectItem value="default">Default SDLC</SelectItem>
                        <SelectItem value="agile">Agile Development</SelectItem>
                        <SelectItem value="bug-fix">Bug Fix Template</SelectItem>
                        <SelectItem value="feature">Feature Development</SelectItem>
                        <SelectItem value="enterprise">Enterprise Template</SelectItem>
                      </SelectContent>
                    </Select>
                  </div>
                  <div>
                    <Label htmlFor="output-format">Output Format</Label>
                    <Select
                      value={config.outputFormat}
                      onValueChange={(value) => setConfig((prev) => ({ ...prev, outputFormat: value }))}
                    >
                      <SelectTrigger>
                        <SelectValue />
                      </SelectTrigger>
                      <SelectContent>
                        <SelectItem value="markdown">Markdown</SelectItem>
                        <SelectItem value="html">HTML</SelectItem>
                        <SelectItem value="pdf">PDF</SelectItem>
                        <SelectItem value="confluence">Confluence Format</SelectItem>
                      </SelectContent>
                    </Select>
                  </div>
=======
          <div className="mt-12 text-center">
            <p className="text-gray-600 mb-6">
              Plus many more integrations available through our extensible platform
            </p>
            <Button variant="outline" className="border-gray-300">
              <Plug className="mr-2 h-4 w-4" />
              View All Integrations
            </Button>
          </div>
        </div>
      </section>

      {/* CTA Section */}
      <section className="py-24 bg-gradient-to-r from-blue-600 via-purple-600 to-indigo-600">
        <div className="max-w-4xl mx-auto text-center px-4 sm:px-6 lg:px-8">
          <div className="bg-white/10 backdrop-blur-sm rounded-2xl p-12">
            <h2 className="text-4xl font-bold text-white mb-6">
              Ready to Automate Your SDLC?
            </h2>
            <p className="text-xl text-blue-100 mb-8 leading-relaxed">
              Join development teams who are already accelerating their software delivery with intelligent SDLC automation. 
              Bring your own AI keys, integrate with your tools, and transform how you build software.
            </p>
            <div className="flex flex-col sm:flex-row gap-4 justify-center">
              <Button size="lg" className="bg-white text-blue-600 hover:bg-gray-100 text-lg px-8 py-4" asChild>
                <Link href="/signin">
                  Start Automating Today
                  <ArrowRight className="ml-2 h-5 w-5" />
                </Link>
              </Button>
              <Button variant="outline" size="lg" className="border-white text-white hover:bg-white/10 text-lg px-8 py-4">
                <BookOpen className="mr-2 h-5 w-5" />
                Explore Documentation
              </Button>
            </div>
            <p className="text-blue-200 text-sm mt-6">
              ✨ Free to start • Use your own AI keys • No vendor lock-in
            </p>
          </div>
        </div>
      </section>

      {/* Footer */}
      <footer className="bg-gray-900 text-white py-16">
        <div className="max-w-7xl mx-auto px-4 sm:px-6 lg:px-8">
          <div className="grid md:grid-cols-4 gap-8">
            <div className="md:col-span-2">
              <div className="flex items-center space-x-2 mb-4">
                <div className="bg-gradient-to-r from-blue-600 to-purple-600 p-2 rounded-lg">
                  <Workflow className="h-6 w-6 text-white" />
>>>>>>> d97f91e6
                </div>
                <span className="text-xl font-bold">SDLC Automation Platform</span>
              </div>
              <p className="text-gray-400 mb-6 max-w-md">
                Automate your entire software development lifecycle with AI-powered intelligence. 
                From requirements to deployment, streamline every phase of development.
              </p>
              <div className="flex space-x-4">
                <div className="bg-gray-800 p-2 rounded-lg">
                  <Shield className="h-5 w-5 text-gray-400" />
                </div>
                <div className="bg-gray-800 p-2 rounded-lg">
                  <Key className="h-5 w-5 text-gray-400" />
                </div>
<<<<<<< HEAD
              </div>

              {/* Action Buttons */}
              <div className="flex flex-col sm:flex-row gap-3 pt-4">
                <Button onClick={handleSaveConfig} className="flex-1">
                  Save Configuration
                </Button>
                <Button variant="outline" onClick={handleTestConnections} className="flex-1 sm:flex-none">
                  Test Connections
                </Button>
              </div>
            </div>
          </DialogContent>
        </Dialog>

        {/* Other Dialogs */}
        <Dialog open={showWorkflow} onOpenChange={setShowWorkflow}>
          <DialogContent className="max-w-4xl max-h-[90vh] overflow-auto w-[95vw] sm:w-full">
            <DialogHeader>
              <DialogTitle>SDLC Documentation Workflow</DialogTitle>
            </DialogHeader>
            <SimpleWorkflowDiagram processingSteps={processingSteps} />
          </DialogContent>
        </Dialog>

        <Dialog open={showHowItWorks} onOpenChange={setShowHowItWorks}>
          <DialogContent className="max-w-4xl max-h-[90vh] overflow-auto w-[95vw] sm:w-full">
            <DialogHeader>
              <DialogTitle>How SDLC Automation Works</DialogTitle>
            </DialogHeader>
            <HowItWorksVisualization />
          </DialogContent>
        </Dialog>

        <Dialog open={showPromptEngineering} onOpenChange={setShowPromptEngineering}>
          <DialogContent className="max-w-6xl max-h-[90vh] overflow-auto w-[95vw] sm:w-full">
            <DialogHeader>
              <DialogTitle>Prompt Engineering Interface</DialogTitle>
              <DialogDescription>
                Customize AI prompts for each step of the SDLC documentation generation process.
              </DialogDescription>
            </DialogHeader>
            <PromptEngineering onPromptUpdate={handlePromptUpdate} />
          </DialogContent>
        </Dialog>


        <Dialog open={showIntegrations} onOpenChange={setShowIntegrations}>
          <DialogContent className="max-w-5xl max-h-[90vh] overflow-auto w-[95vw] sm:w-full">
            <DialogHeader>
              <DialogTitle>Integration Hub</DialogTitle>
            </DialogHeader>
            <IntegrationHub />
          </DialogContent>
        </Dialog>

        <Dialog open={showVisualization} onOpenChange={setShowVisualization}>
          <DialogContent className="max-w-7xl max-h-[90vh] overflow-auto w-[95vw] sm:w-full">
            <DialogHeader>
              <DialogTitle>Visualization & Presentation Hub</DialogTitle>
            </DialogHeader>
            <VisualizationHub />
          </DialogContent>
        </Dialog>

        {/* Cache Choice Dialog */}
        <Dialog open={showCacheDialog} onOpenChange={setShowCacheDialog}>
          <DialogContent className="max-w-md w-[95vw] sm:w-full">
            <DialogHeader>
              <DialogTitle className="flex items-center gap-2">
                <Database className="h-5 w-5 text-blue-500" />
                Cached Results Found
              </DialogTitle>
              <DialogDescription>
                We found previously generated documents for similar requirements. 
                What would you like to do?
              </DialogDescription>
            </DialogHeader>
            <div className="space-y-4 py-4">
              <div className="flex items-center gap-3 p-3 bg-blue-50 rounded-lg border">
                <Clock className="h-4 w-4 text-blue-500" />
                <div className="flex-1">
                  <p className="text-sm font-medium text-blue-900">Cached Results Available</p>
                  <p className="text-xs text-blue-600">
                    Generated {pendingCachedResults ? 
                      new Date(pendingCachedResults.timestamp).toLocaleString() : 'recently'
                    }
                  </p>
=======
                <div className="bg-gray-800 p-2 rounded-lg">
                  <Workflow className="h-5 w-5 text-gray-400" />
>>>>>>> d97f91e6
                </div>
              </div>
            </div>
<<<<<<< HEAD
          </DialogContent>
        </Dialog>

        {/* API Key Dialog for Just-in-Time Prompting */}
        <Dialog open={showApiKeyDialog} onOpenChange={setShowApiKeyDialog}>
          <DialogContent className="max-w-md w-[95vw] sm:w-full">
            <DialogHeader>
              <DialogTitle className="flex items-center gap-2">
                <Settings className="h-5 w-5 text-blue-500" />
                OpenAI API Key Required
              </DialogTitle>
              <DialogDescription>
                Please provide your OpenAI API key to generate SDLC documentation.
                Your key will be used securely and is not stored permanently.
              </DialogDescription>
            </DialogHeader>
            <div className="space-y-4 py-4">
              <div className="space-y-2">
                <Label htmlFor="api-key-input">OpenAI API Key</Label>
                <Input
                  id="api-key-input"
                  type="password"
                  placeholder="sk-..."
                  value={tempApiKey}
                  onChange={(e) => setTempApiKey(e.target.value)}
                  onKeyDown={(e) => {
                    if (e.key === 'Enter' && !e.shiftKey) {
                      e.preventDefault()
                      handleApiKeyConfirm()
                    }
                  }}
                />
                <p className="text-xs text-gray-500">
                  Get your API key from{' '}
                  <a 
                    href="https://platform.openai.com/api-keys" 
                    target="_blank" 
                    rel="noopener noreferrer"
                    className="text-blue-500 hover:underline"
                  >
                    OpenAI Platform
                  </a>
                </p>
              </div>
              
              <div className="flex flex-col sm:flex-row gap-3">
                <Button 
                  onClick={() => {
                    setShowApiKeyDialog(false)
                    setTempApiKey('')
                    setErrorMessage('')
                  }}
                  variant="outline"
                  className="flex-1"
                >
                  Cancel
                </Button>
                <Button 
                  onClick={handleApiKeyConfirm}
                  disabled={!tempApiKey.trim()}
                  className="flex-1"
                >
                  Continue Generation
                </Button>
              </div>
=======
            
            <div>
              <h3 className="font-semibold mb-4">Platform</h3>
              <ul className="space-y-2 text-gray-400">
                <li><Link href="#features" className="hover:text-white transition-colors">Features</Link></li>
                <li><Link href="#integrations" className="hover:text-white transition-colors">Integrations</Link></li>
                <li><Link href="#" className="hover:text-white transition-colors">API Reference</Link></li>
                <li><Link href="#" className="hover:text-white transition-colors">Templates</Link></li>
              </ul>
>>>>>>> d97f91e6
            </div>
            
            <div>
              <h3 className="font-semibold mb-4">Resources</h3>
              <ul className="space-y-2 text-gray-400">
                <li><Link href="#" className="hover:text-white transition-colors">Documentation</Link></li>
                <li><Link href="#" className="hover:text-white transition-colors">Guides</Link></li>
                <li><Link href="#" className="hover:text-white transition-colors">Community</Link></li>
                <li><Link href="#" className="hover:text-white transition-colors">Support</Link></li>
              </ul>
            </div>
          </div>
          
          <div className="border-t border-gray-800 mt-12 pt-8 flex flex-col md:flex-row justify-between items-center">
            <div className="text-gray-400 text-sm">
              © {new Date().getFullYear()} SDLC Automation Platform. All rights reserved.
            </div>
            <div className="flex space-x-6 mt-4 md:mt-0">
              <Link href="#" className="text-gray-400 hover:text-white text-sm transition-colors">Privacy Policy</Link>
              <Link href="#" className="text-gray-400 hover:text-white text-sm transition-colors">Terms of Service</Link>
              <Link href="#" className="text-gray-400 hover:text-white text-sm transition-colors">Security</Link>
            </div>
          </div>
        </div>
      </footer>
    </div>
  )
}<|MERGE_RESOLUTION|>--- conflicted
+++ resolved
@@ -148,1052 +148,6 @@
   ]
 
   return (
-<<<<<<< HEAD
-    <div>
-      <p>Current Step: {currentStep}</p>
-      <ul>
-        {processingSteps.map((step) => (
-          <li key={step.id}>
-            {step.name} - Status: {step.status} - Progress: {step.progress}%
-          </li>
-        ))}
-      </ul>
-    </div>
-  )
-}
-
-export default function SDLCAutomationPlatform() {
-  const [input, setInput] = useState("")
-  const [isProcessing, setIsProcessing] = useState(false)
-  const [currentStep, setCurrentStep] = useState(0)
-  const [showConfig, setShowConfig] = useState(false)
-  const [errorMessage, setErrorMessage] = useState("")
-  const [successMessage, setSuccessMessage] = useState("")
-  const [config, setConfig] = useState({
-    openaiKey: "",
-    aiModel: "gpt-4",
-    jiraUrl: "",
-    jiraProject: "",
-    jiraEmail: "",
-    jiraToken: "",
-    jiraAutoCreate: true,
-    confluenceUrl: "",
-    confluenceSpace: "",
-    confluenceEmail: "",
-    confluenceToken: "",
-    confluenceAutoCreate: true,
-    template: "default",
-    outputFormat: "markdown",
-    emailNotifications: true,
-    slackNotifications: false,
-  })
-
-  const [showWorkflow, setShowWorkflow] = useState(false)
-  const [showHowItWorks, setShowHowItWorks] = useState(false)
-  const [showPromptEngineering, setShowPromptEngineering] = useState(false)
-  const [showCacheDialog, setShowCacheDialog] = useState(false)
-  const [pendingCachedResults, setPendingCachedResults] = useState<any>(null)
-  const [showApiKeyDialog, setShowApiKeyDialog] = useState(false)
-  const [tempApiKey, setTempApiKey] = useState('')
-  
-  // Export state
-  const [isExportingToJira, setIsExportingToJira] = useState(false)
-  const [isExportingToConfluence, setIsExportingToConfluence] = useState(false)
-  
-  // Function to update step progress - moved to component level for global access
-  const updateStepProgress = (stepId: string, progress: number, status: "pending" | "in_progress" | "completed" | "error" = "in_progress") => {
-    setProcessingSteps(prevSteps => 
-      prevSteps.map(step => 
-        step.id === stepId ? { ...step, progress, status } : step
-      )
-    )
-  }
-  
-  const handleShowPromptEngineering = () => {
-    setShowPromptEngineering(true)
-  }
-  
-  // Initialize customPrompts with empty values
-  const [customPrompts, setCustomPrompts] = useState({
-    business: "",
-    functional: "",
-    technical: "",
-    ux: "",
-    mermaid: ""
-  })
-  
-  // Handle prompt updates from PromptEngineering component
-  const handlePromptUpdate = (promptType: string, promptContent: string) => {
-    setCustomPrompts(prev => ({
-      ...prev,
-      [promptType]: promptContent
-    }))
-  }
-  const [showIntegrations, setShowIntegrations] = useState(false)
-  const [showVisualization, setShowVisualization] = useState(false)
-
-  // Initialize processing steps - conditionally include Jira/Confluence based on automation settings
-  const getInitialProcessingSteps = (): ProcessingStep[] => {
-    const coreSteps: ProcessingStep[] = [
-      { id: "analysis", name: "Business Analysis", status: "pending", progress: 0 },
-      { id: "functional", name: "Functional Specification", status: "pending", progress: 0 },
-      { id: "technical", name: "Technical Specification", status: "pending", progress: 0 },
-      { id: "ux", name: "UX Specification", status: "pending", progress: 0 },
-      { id: "mermaid", name: "Mermaid Diagrams", status: "pending", progress: 0 },
-    ]
-    
-    // Add integration steps only if automation is enabled
-    if (config.jiraAutoCreate && config.jiraUrl && config.jiraToken) {
-      coreSteps.push({ id: "jira", name: "JIRA Epic Creation", status: "pending", progress: 0 })
-    }
-    if (config.confluenceAutoCreate && config.confluenceUrl && config.confluenceToken) {
-      coreSteps.push({ id: "confluence", name: "Confluence Documentation", status: "pending", progress: 0 })
-    }
-    if (coreSteps.length > 5) { // More than core 5 steps means integrations are enabled
-      coreSteps.push({ id: "linking", name: "Cross-platform Linking", status: "pending", progress: 0 })
-    }
-    
-    return coreSteps
-  }
-  
-  const [processingSteps, setProcessingSteps] = useState<ProcessingStep[]>(getInitialProcessingSteps())
-
-  // Get all cached results from localStorage for Recent Projects display
-  const getCachedProjects = (): ProjectResult[] => {
-    const projects: ProjectResult[] = []
-    // Only access localStorage on client-side
-    if (typeof window === 'undefined') {
-      return projects
-    }
-    
-    try {
-      // Iterate through localStorage to find cached SDLC results
-      for (let i = 0; i < localStorage.length; i++) {
-        const key = localStorage.key(i)
-        if (key?.startsWith('sdlc-cache-')) {
-          const cached = localStorage.getItem(key)
-          if (cached) {
-            const parsedCache = JSON.parse(cached)
-            // Only include recent cache (within 24 hours)
-            if (Date.now() - parsedCache.timestamp < 24 * 60 * 60 * 1000) {
-              projects.push({
-                id: key.replace('sdlc-cache-', ''),
-                title: parsedCache.businessAnalysis?.substring(0, 50) + '...' || 'SDLC Project',
-                status: 'completed',
-                createdAt: new Date(parsedCache.timestamp).toLocaleDateString(),
-                documents: {
-                  businessAnalysis: parsedCache.businessAnalysis || '',
-                  functionalSpec: parsedCache.functionalSpec || '',
-                  technicalSpec: parsedCache.technicalSpec || '',
-                  uxSpec: parsedCache.uxSpec || '',
-                  architecture: parsedCache.mermaidDiagrams || '',
-                }
-              })
-            }
-          }
-        }
-      }
-    } catch (error) {
-      console.warn('Error loading cached projects:', error)
-    }
-    return projects.slice(0, 5) // Limit to 5 most recent
-  }
-
-  const [recentProjects, setRecentProjects] = useState<ProjectResult[]>([])
-
-  // Load cached projects on client-side only
-  useEffect(() => {
-    setRecentProjects(getCachedProjects())
-  }, [])
-  const [recentProjectsExpanded, setRecentProjectsExpanded] = useState(false) // Default: folded
-
-  // Handle API key dialog confirmation
-  const handleApiKeyConfirm = async () => {
-    if (!tempApiKey.trim()) {
-      setErrorMessage("Please enter your OpenAI API key")
-      return
-    }
-    
-    // Update config with the provided API key
-    setConfig(prev => ({ ...prev, openaiKey: tempApiKey.trim() }))
-    setShowApiKeyDialog(false)
-    setTempApiKey('')
-    setErrorMessage('')
-    
-    // Continue with generation now that we have the API key
-    await generateFreshDocuments()
-  }
-
-  const [generatedDocuments, setGeneratedDocuments] = useState<any>(null)
-
-  // Helper function to parse Mermaid content into separate diagrams
-  const parseMermaidDiagrams = (mermaidContent: string) => {
-    if (!mermaidContent) {
-      console.log('No mermaid content to parse')
-      return {}
-    }
-
-    // Log the raw content for debugging
-    console.log('Raw mermaid content:', mermaidContent.substring(0, 200) + '...')
-    console.log('Raw mermaid content length:', mermaidContent.length)
-    
-    // Check for markdown headers and code blocks
-    const hasMarkdownHeaders = /^\s*#+\s+.+$/m.test(mermaidContent)
-    const hasMermaidCodeBlocks = /```(?:mermaid)?[\s\S]*?```/g.test(mermaidContent)
-    console.log('Content analysis:', { hasMarkdownHeaders, hasMermaidCodeBlocks })
-
-    // Fully generic approach - create an empty diagram object with no hardcoded keys
-    const diagrams: Record<string, string> = {}
-
-    // Try to split by both markdown headers and Mermaid section comments
-    const sectionMarkers: {name: string, index: number}[] = []
-    let foundSections = false
-    
-    // First, try to find markdown headers like "## System Architecture Diagram"
-    const markdownHeaderRegex = /^##\s+([^\n]+?)\s*(?:Diagram)?\s*$/gmi
-    let match
-    while ((match = markdownHeaderRegex.exec(mermaidContent)) !== null) {
-      foundSections = true
-      const sectionName = match[1].trim().toLowerCase().replace(/\s+/g, '')
-      sectionMarkers.push({
-        name: sectionName,
-        index: match.index + match[0].length
-      })
-      console.log(`Found markdown header: ${sectionName} at index ${match.index}`)
-    }
-    
-    // Also try Mermaid section comments like "%% System Architecture Diagram"
-    const sectionCommentRegex = /%%\s*([A-Za-z\s]+)\s*Diagram/gi
-    sectionCommentRegex.lastIndex = 0 // Reset regex state
-    while ((match = sectionCommentRegex.exec(mermaidContent)) !== null) {
-      foundSections = true
-      const sectionName = match[1].trim().toLowerCase().replace(/\s+/g, '')
-      sectionMarkers.push({
-        name: sectionName,
-        index: match.index + match[0].length
-      })
-      console.log(`Found section comment: ${sectionName} at index ${match.index}`)
-    }
-    
-    // Sort section markers by index to process them in order
-    sectionMarkers.sort((a, b) => a.index - b.index)
-    
-    // Now process the sections with known boundaries
-    if (sectionMarkers.length > 0) {
-      for (let i = 0; i < sectionMarkers.length; i++) {
-        const currentMarker = sectionMarkers[i]
-        const nextMarker = sectionMarkers[i + 1]
-        const endIndex = nextMarker ? nextMarker.index : mermaidContent.length
-        
-        // Extract the diagram content
-        const diagramContent = mermaidContent.substring(currentMarker.index, endIndex).trim()
-        console.log(`Processing section: ${currentMarker.name}, content length: ${diagramContent.length}`)
-        
-        // Store each diagram with its own section name as the key
-        // No hardcoded categories - fully generic
-        diagrams[currentMarker.name] = diagramContent
-      }
-    }
-    
-    // If no sections found, try to identify diagram types directly
-    if (!foundSections) {
-      console.log('No section comments found, trying to identify diagram types directly')
-      
-      // Split by markdown headers or code blocks if present
-      let diagramBlocks: string[] = []
-      
-      if (hasMermaidCodeBlocks) {
-        const codeBlockRegex = /```(?:mermaid)?\s*([\s\S]*?)```/g
-        let codeMatch
-        while ((codeMatch = codeBlockRegex.exec(mermaidContent)) !== null) {
-          if (codeMatch[1] && codeMatch[1].trim()) {
-            diagramBlocks.push(codeMatch[1].trim())
-          }
-        }
-        console.log(`Found ${diagramBlocks.length} code blocks`)
-      } else {
-        // Try to split by common diagram type declarations
-        const diagramTypeRegex = /(graph|flowchart|sequenceDiagram|erDiagram|classDiagram|stateDiagram|gantt|pie|journey|gitGraph)/gi
-        let lastTypeIndex = 0
-        let typeMatch
-        
-        while ((typeMatch = diagramTypeRegex.exec(mermaidContent)) !== null) {
-          if (typeMatch.index > lastTypeIndex) {
-            const previousContent = mermaidContent.substring(lastTypeIndex, typeMatch.index).trim()
-            if (previousContent && /^\w+\s/.test(previousContent)) {
-              diagramBlocks.push(previousContent)
-            }
-          }
-          lastTypeIndex = typeMatch.index
-        }
-        
-        // Add the last block
-        if (lastTypeIndex < mermaidContent.length) {
-          const lastBlock = mermaidContent.substring(lastTypeIndex).trim()
-          if (lastBlock) diagramBlocks.push(lastBlock)
-        }
-        
-        console.log(`Split content into ${diagramBlocks.length} diagram blocks`)
-      }
-      
-      // Categorize each diagram block - using a fully generic approach
-      diagramBlocks.forEach((block, index) => {
-        console.log(`Analyzing block ${index + 1}, length: ${block.length}`)
-        console.log(`Block ${index + 1} preview:`, block.substring(0, 50) + '...')
-        
-        // Determine diagram type from content for naming
-        let diagramType = 'diagram'
-        
-        // Try to determine a more specific type based on content
-        if (block.includes('graph ') || block.includes('flowchart ')) {
-          diagramType = 'flowchart'
-        }
-        else if (block.includes('erDiagram')) {
-          diagramType = 'entityrelationship'
-        }
-        else if (block.includes('sequenceDiagram')) {
-          diagramType = 'sequence'
-        }
-        else if (block.includes('classDiagram')) {
-          diagramType = 'class'
-        }
-        else if (block.includes('stateDiagram')) {
-          diagramType = 'state'
-        }
-        
-        // Create a unique key for this diagram
-        const diagramKey = `${diagramType}${index + 1}`
-        diagrams[diagramKey] = block
-        console.log(`Created diagram category: ${diagramKey}`)
-      })
-    }
-
-    // Log parsing results for debugging
-    console.log('Parsed Mermaid diagrams:', {
-      ...Object.fromEntries(
-        Object.entries(diagrams).map(([key, value]) => 
-          [key, value ? `Found (${value.length} chars)` : 'Empty']
-        )
-      ),
-      originalLength: mermaidContent.length
-    })
-    
-    // Also log the actual diagram keys and content previews
-    Object.entries(diagrams).forEach(([key, content]) => {
-      if (content) {
-        console.log(`Diagram '${key}' preview:`, content.substring(0, 100) + '...')
-      }
-    })
-
-    return diagrams
-  }
-
-  // Cache management
-  const getCachedResults = (input: string) => {
-    try {
-      const cached = localStorage.getItem(`sdlc-cache-${btoa(input).slice(0, 20)}`)
-      return cached ? JSON.parse(cached) : null
-    } catch {
-      return null
-    }
-  }
-
-  const setCachedResults = (input: string, results: any) => {
-    try {
-      localStorage.setItem(`sdlc-cache-${btoa(input).slice(0, 20)}`, JSON.stringify({
-        ...results,
-        timestamp: Date.now()
-      }))
-    } catch (error) {
-      console.warn('Failed to cache results:', error)
-    }
-  }
-
-  const handleGenerate = async () => {
-    if (!input.trim()) {
-      setErrorMessage("Please enter your requirements")
-      return
-    }
-
-    // Check for cached results first
-    const cached = getCachedResults(input.trim())
-    if (cached && Date.now() - cached.timestamp < 24 * 60 * 60 * 1000) { // 24 hour cache
-      // Show dialog to let user choose between cached and fresh generation
-      setPendingCachedResults(cached)
-      setShowCacheDialog(true)
-      return
-    }
-
-    // No cache found, proceed with fresh generation
-    await generateFreshDocuments()
-  }
-
-  const loadCachedResults = (cached: any) => {
-    console.log('Loading cached results:', cached)
-    
-    // Remove timestamp before setting documents
-    const { timestamp, ...documentsData } = cached
-    setGeneratedDocuments(documentsData)
-    
-    // Build complete steps array including mermaid if it exists
-    const cachedSteps: ProcessingStep[] = [
-      { id: "analysis", name: "Business Analysis", status: "completed" as const, progress: 100 },
-      { id: "functional", name: "Functional Specification", status: "completed" as const, progress: 100 },
-      { id: "technical", name: "Technical Specification", status: "completed" as const, progress: 100 },
-      { id: "ux", name: "UX Specification", status: "completed" as const, progress: 100 },
-    ]
-    
-    // Add mermaid step if mermaid diagrams exist in cache
-    if (cached.mermaidDiagrams) {
-      cachedSteps.push({ id: "mermaid", name: "Mermaid Diagrams", status: "completed" as const, progress: 100 })
-    }
-    
-    setProcessingSteps(cachedSteps)
-    console.log('✅ Loaded from cache with', cachedSteps.length, 'steps')
-  }
-
-  const generateFreshDocuments = async () => {
-
-    // Check if OpenAI API key is missing - prompt just-in-time
-    if (!config.openaiKey || config.openaiKey.trim() === '') {
-      setTempApiKey('')
-      setShowApiKeyDialog(true)
-      return
-    }
-
-    setIsProcessing(true)
-    setErrorMessage("")
-    setGeneratedDocuments({})
-    
-    // Build initial steps array properly
-    const initialSteps: ProcessingStep[] = [
-      { id: "analysis", name: "Business Analysis", status: "pending" as const, progress: 0 },
-      { id: "functional", name: "Functional Specification", status: "pending" as const, progress: 0 },
-      { id: "technical", name: "Technical Specification", status: "pending" as const, progress: 0 },
-      { id: "ux", name: "UX Specification", status: "pending" as const, progress: 0 },
-      { id: "mermaid", name: "Mermaid Diagrams", status: "pending" as const, progress: 0 },
-    ]
-
-    // Add optional steps if integrations are enabled
-    if (config.jiraAutoCreate && config.jiraUrl && config.jiraToken) {
-      initialSteps.push({ id: "jira", name: "JIRA Epic Creation", status: "pending" as const, progress: 0 })
-    }
-    if (config.confluenceAutoCreate && config.confluenceUrl && config.confluenceToken) {
-      initialSteps.push({ id: "confluence", name: "Confluence Documentation", status: "pending" as const, progress: 0 })
-    }
-    if (initialSteps.length > 4) {
-      initialSteps.push({ id: "linking", name: "Cross-platform Linking", status: "pending" as const, progress: 0 })
-    }
-
-    setProcessingSteps(initialSteps)
-
-    try {
-      // Execute each step sequentially with real progress tracking
-      const results: any = {}
-      
-      // Step 1: Business Analysis
-      updateStepProgress("analysis", 0, "in_progress")
-      const businessResponse = await fetch("/api/generate-business-analysis", {
-        method: "POST",
-        headers: { "Content-Type": "application/json" },
-        body: JSON.stringify({
-          input,
-          customPrompt: customPrompts?.business,
-          openaiKey: config.openaiKey,
-        }),
-      })
-      
-      if (!businessResponse.ok) {
-        const errorData = await businessResponse.json().catch(() => ({ error: "Unknown API error" }))
-        updateStepProgress("analysis", 0, "error")
-        throw new Error(errorData?.error || `API request failed with status ${businessResponse.status}`)
-      }
-      
-      const businessResult = await businessResponse.json()
-      results.businessAnalysis = businessResult.businessAnalysis
-      updateStepProgress("analysis", 100, "completed")
-      setGeneratedDocuments(prev => ({ ...prev, businessAnalysis: businessResult.businessAnalysis }))
-
-      // Step 2: Functional Specification
-      updateStepProgress("functional", 0, "in_progress")
-      const functionalResponse = await fetch("/api/generate-functional-spec", {
-        method: "POST",
-        headers: { "Content-Type": "application/json" },
-        body: JSON.stringify({
-          input,
-          businessAnalysis: results.businessAnalysis,
-          customPrompt: customPrompts?.functional,
-          openaiKey: config.openaiKey,
-        }),
-      })
-      
-      if (!functionalResponse.ok) {
-        const errorData = await functionalResponse.json().catch(() => ({ error: "Unknown API error" }))
-        updateStepProgress("functional", 0, "error")
-        throw new Error(errorData?.error || `API request failed with status ${functionalResponse.status}`)
-      }
-      
-      const functionalResult = await functionalResponse.json()
-      results.functionalSpec = functionalResult.functionalSpec
-      updateStepProgress("functional", 100, "completed")
-      setGeneratedDocuments(prev => ({ ...prev, functionalSpec: functionalResult.functionalSpec }))
-
-      // Step 3: Technical Specification
-      updateStepProgress("technical", 0, "in_progress")
-      const technicalResponse = await fetch("/api/generate-technical-spec", {
-        method: "POST",
-        headers: { "Content-Type": "application/json" },
-        body: JSON.stringify({
-          input,
-          businessAnalysis: results.businessAnalysis,
-          functionalSpec: results.functionalSpec,
-          customPrompt: customPrompts?.technical,
-          openaiKey: config.openaiKey,
-        }),
-      })
-      
-      if (!technicalResponse.ok) {
-        const errorData = await technicalResponse.json().catch(() => ({ error: "Unknown API error" }))
-        updateStepProgress("technical", 0, "error")
-        throw new Error(errorData?.error || `API request failed with status ${technicalResponse.status}`)
-      }
-      
-      const technicalResult = await technicalResponse.json()
-      results.technicalSpec = technicalResult.technicalSpec
-      updateStepProgress("technical", 100, "completed")
-      setGeneratedDocuments(prev => ({ ...prev, technicalSpec: technicalResult.technicalSpec }))
-
-      // Step 4: UX Specification
-      updateStepProgress("ux", 0, "in_progress")
-      const uxResponse = await fetch("/api/generate-ux-spec", {
-        method: "POST",
-        headers: { "Content-Type": "application/json" },
-        body: JSON.stringify({
-          input,
-          businessAnalysis: results.businessAnalysis,
-          functionalSpec: results.functionalSpec,
-          technicalSpec: results.technicalSpec,
-          customPrompt: customPrompts?.ux,
-          openaiKey: config.openaiKey,
-        }),
-      })
-      
-      if (!uxResponse.ok) {
-        const errorData = await uxResponse.json().catch(() => ({ error: "Unknown API error" }))
-        updateStepProgress("ux", 0, "error")
-        throw new Error(errorData?.error || `API request failed with status ${uxResponse.status}`)
-      }
-      
-      const uxResult = await uxResponse.json()
-      results.uxSpec = uxResult.uxSpec
-      updateStepProgress("ux", 100, "completed")
-      setGeneratedDocuments(prev => ({ ...prev, uxSpec: uxResult.uxSpec }))
-
-      // Step 5: Mermaid Diagrams
-      updateStepProgress("mermaid", 0, "in_progress")
-      const mermaidResponse = await fetch("/api/generate-mermaid-diagrams", {
-        method: "POST",
-        headers: { "Content-Type": "application/json" },
-        body: JSON.stringify({
-          input,
-          businessAnalysis: results.businessAnalysis,
-          functionalSpec: results.functionalSpec,
-          technicalSpec: results.technicalSpec,
-          customPrompt: customPrompts?.mermaid,
-          openaiKey: config.openaiKey,
-        }),
-      })
-      
-      if (!mermaidResponse.ok) {
-        const errorData = await mermaidResponse.json().catch(() => ({ error: "Unknown API error" }))
-        updateStepProgress("mermaid", 0, "error")
-        console.warn("Failed to generate Mermaid diagrams:", errorData?.error || `API request failed with status ${mermaidResponse.status}`)
-        results.mermaidDiagrams = ""
-      } else {
-        const mermaidResult = await mermaidResponse.json()
-        results.mermaidDiagrams = mermaidResult.mermaidDiagrams
-        updateStepProgress("mermaid", 100, "completed")
-        setGeneratedDocuments(prev => ({ ...prev, mermaidDiagrams: mermaidResult.mermaidDiagrams }))
-      }
-
-      // Cache the complete results
-      setCachedResults(input.trim(), results)
-      
-      // Handle optional integrations (JIRA, Confluence) if enabled
-      await handleIntegrations(results, input)
-
-      // Ensure all steps are marked as completed
-      setProcessingSteps(prevSteps => prevSteps.map(step => ({
-        ...step,
-        status: "completed" as const,
-        progress: 100
-      })))
-      
-    } catch (error) {
-      console.error("Error generating SDLC documentation:", error)
-      
-      // Mark current step as error and stop processing
-      setProcessingSteps(prevSteps => {
-        const currentStepIndex = prevSteps.findIndex(step => step.status === "in_progress")
-        if (currentStepIndex >= 0) {
-          return prevSteps.map((step, index) => 
-            index === currentStepIndex 
-              ? { ...step, status: "error" as const, progress: 0 }
-              : step
-          )
-        }
-        return prevSteps
-      })
-      
-      setErrorMessage(`Error: ${error instanceof Error ? error.message : 'Failed to generate documentation. Please try again.'}`)
-    } finally {
-      setIsProcessing(false)
-    }
-  }
-
-  const handleIntegrations = async (documents: any, projectInput: string) => {
-    console.log('🔗 Starting integrations...', { hasJiraConfig: !!config.jiraUrl, hasConfluenceConfig: !!config.confluenceUrl })
-    
-    const projectName = extractProjectName(projectInput)
-    const projectDescription = extractProjectDescription(projectInput)
-    
-    // Handle Jira Integration
-    if (config.jiraUrl && config.jiraProject && config.jiraEmail && config.jiraToken && config.jiraAutoCreate) {
-      console.log('🎯 Processing Jira integration...')
-      updateStepProgress("jira", 0, "in_progress")
-      
-      try {
-        const jiraResponse = await fetch('/api/integrations/jira', {
-          method: 'POST',
-          headers: { 'Content-Type': 'application/json' },
-          body: JSON.stringify({
-            config,
-            documents,
-            projectName,
-            description: projectDescription
-          })
-        })
-        
-        const jiraResult = await jiraResponse.json()
-        
-        if (jiraResult.success) {
-          console.log('✅ Jira integration successful:', jiraResult)
-          updateStepProgress("jira", 100, "completed")
-        } else {
-          console.error('❌ Jira integration failed:', jiraResult.error)
-          updateStepProgress("jira", 0, "error")
-        }
-      } catch (error) {
-        console.error('❌ Jira integration error:', error)
-        updateStepProgress("jira", 0, "error")
-      }
-    } else {
-      console.log('⏭️ Skipping Jira integration (not configured or auto-create disabled)')
-      updateStepProgress("jira", 100, "completed")
-    }
-    
-    // Handle Confluence Integration  
-    if (config.confluenceUrl && config.confluenceSpace && config.confluenceEmail && config.confluenceToken) {
-      console.log('📚 Processing Confluence integration...')
-      updateStepProgress("confluence", 0, "in_progress")
-      
-      try {
-        const confluenceResponse = await fetch('/api/integrations/confluence', {
-          method: 'POST',
-          headers: { 'Content-Type': 'application/json' },
-          body: JSON.stringify({
-            config,
-            documents,
-            projectName,
-            description: projectDescription
-          })
-        })
-        
-        const confluenceResult = await confluenceResponse.json()
-        
-        if (confluenceResult.success) {
-          console.log('✅ Confluence integration successful:', confluenceResult)
-          updateStepProgress("confluence", 100, "completed")
-        } else {
-          console.error('❌ Confluence integration failed:', confluenceResult.error)
-          updateStepProgress("confluence", 0, "error")
-        }
-      } catch (error) {
-        console.error('❌ Confluence integration error:', error)
-        updateStepProgress("confluence", 0, "error")
-      }
-    } else {
-      console.log('⏭️ Skipping Confluence integration (not configured)')
-      updateStepProgress("confluence", 100, "completed")
-    }
-    
-    // Handle Cross-platform Linking
-    console.log('🔗 Processing cross-platform linking...')
-    updateStepProgress("linking", 0, "in_progress")
-    
-    // Simulate cross-platform linking (this could link Jira issues to Confluence pages)
-    setTimeout(() => {
-      console.log('✅ Cross-platform linking completed')
-      updateStepProgress("linking", 100, "completed")
-    }, 1000)
-  }
-  
-  const extractProjectName = (input: string): string => {
-    // Extract project name from user input - look for common patterns
-    const lines = input.split('\n')
-    const firstLine = lines[0]?.trim()
-    
-    // Try to find a title or project name in the first few lines
-    for (const line of lines.slice(0, 3)) {
-      if (line.toLowerCase().includes('project') || line.toLowerCase().includes('app') || line.toLowerCase().includes('system')) {
-        return line.replace(/^(project|app|system)\s*:?\s*/i, '').trim() || 'SDLC Project'
-      }
-    }
-    
-    return firstLine || 'SDLC Project'
-  }
-  
-  const extractProjectDescription = (input: string): string => {
-    const lines = input.split('\n').filter(line => line.trim())
-    return lines.slice(0, 3).join(' ').slice(0, 200) + (input.length > 200 ? '...' : '')
-  }
-
-  // Manual trigger handlers for Recent Projects
-  const handleManualJiraCreate = async (project: any) => {
-    console.log('🎯 Enhanced JIRA creation triggered for project:', project.title)
-    
-    if (!config.jiraUrl || !config.jiraProject || !config.jiraEmail || !config.jiraToken) {
-      alert('Please configure JIRA settings in the Configuration tab first.')
-      return
-    }
-    
-    if (!project.documents?.businessAnalysis || !project.documents?.technicalSpec || !project.documents?.uxSpec) {
-      alert('Project must have Business Analysis, Technical Specification, and UX Specification to create JIRA issues.')
-      return
-    }
-    
-    try {
-      console.log('🔄 Creating enhanced JIRA issues with content parsing for:', project.title)
-      
-      // Prepare Jira configuration
-      const jiraConfig = {
-        url: config.jiraUrl,
-        email: config.jiraEmail,
-        apiToken: config.jiraToken,
-        projectKey: config.jiraProject,
-        defaultIssueType: 'Task',
-        autoCreate: true,
-        createEpics: true,
-        linkIssues: true
-      }
-      
-      const jiraResponse = await fetch('/api/create-jira-issues', {
-        method: 'POST',
-        headers: { 'Content-Type': 'application/json' },
-        body: JSON.stringify({
-          businessAnalysis: project.documents.businessAnalysis,
-          functionalSpec: project.documents.functionalSpec || '',
-          technicalSpec: project.documents.technicalSpec,
-          uxSpec: project.documents.uxSpec,
-          jiraConfig,
-          projectId: project.id
-        })
-      })
-      
-      const jiraResult = await jiraResponse.json()
-      
-      if (jiraResult.success) {
-        console.log('✅ Enhanced JIRA integration successful:', jiraResult.data.summary)
-        
-        const summary = jiraResult.data.summary
-        const epicUrl = jiraResult.data.epic.url
-        
-        alert(`🎉 Successfully created ${summary.totalIssues} JIRA issues!\n\n` +
-              `📋 Epic: ${jiraResult.data.epic.title} (${jiraResult.data.epic.key})\n` +
-              `📖 User Stories: ${summary.userStoriesCount}\n` +
-              `⚙️ Development Tasks: ${summary.developmentTasksCount}\n` +
-              `🎨 Design Tasks: ${summary.designTasksCount}\n\n` +
-              `🔗 View Epic: ${epicUrl}`)
-        
-        // Update the cached project with JIRA info
-        const cachedResults = JSON.parse(localStorage.getItem('sdlc-cached-results') || '{}')
-        if (cachedResults[project.id]) {
-          cachedResults[project.id].jiraEpic = jiraResult.data.epic.key
-          cachedResults[project.id].jiraEpicUrl = epicUrl
-          cachedResults[project.id].jiraSummary = summary
-          localStorage.setItem('sdlc-cached-results', JSON.stringify(cachedResults))
-          
-          // Refresh the recent projects display
-          const updatedProjects = getCachedResults()
-          setRecentProjects(updatedProjects)
-        }
-      } else {
-        console.error('❌ Enhanced JIRA integration failed:', jiraResult.error)
-        alert(`JIRA integration failed: ${jiraResult.error}\n\nDetails: ${jiraResult.details || 'Unknown error'}`)
-      }
-    } catch (error) {
-      console.error('❌ Manual JIRA integration error:', error)
-      alert(`Error creating JIRA artifacts: ${error.message}`)
-    }
-  }
-  
-  const handleManualConfluenceCreate = async (project: any) => {
-    console.log('📚 Manual Confluence creation triggered for project:', project.title)
-    
-    if (!config.confluenceUrl || !config.confluenceSpace || !config.confluenceEmail || !config.confluenceToken) {
-      alert('Please configure Confluence settings in the Configuration tab first.')
-      return
-    }
-    
-    try {
-      console.log('🔄 Creating Confluence documentation for:', project.title)
-      
-      const confluenceResponse = await fetch('/api/integrations/confluence', {
-        method: 'POST',
-        headers: { 'Content-Type': 'application/json' },
-        body: JSON.stringify({
-          config,
-          documents: project.documents,
-          projectName: project.title,
-          description: `Manual Confluence integration for ${project.title} project`
-        })
-      })
-      
-      const confluenceResult = await confluenceResponse.json()
-      
-      if (confluenceResult.success) {
-        console.log('✅ Manual Confluence integration successful:', confluenceResult)
-        alert(`Successfully created ${confluenceResult.pages?.length || 0} Confluence pages!\n\nSpace: ${confluenceResult.confluenceSpaceUrl}`)
-        
-        // Update the cached project with Confluence info
-        const cachedResults = JSON.parse(localStorage.getItem('sdlc-cached-results') || '{}')
-        if (cachedResults[project.id]) {
-          cachedResults[project.id].confluencePage = confluenceResult.pages?.[0]?.id || 'Created'
-          localStorage.setItem('sdlc-cached-results', JSON.stringify(cachedResults))
-          
-          // Refresh the recent projects display
-          const updatedProjects = getCachedResults()
-          setRecentProjects(updatedProjects)
-        }
-      } else {
-        console.error('❌ Manual Confluence integration failed:', confluenceResult.error)
-        alert(`Confluence integration failed: ${confluenceResult.error}`)
-      }
-    } catch (error) {
-      console.error('❌ Manual Confluence integration error:', error)
-      alert(`Error creating Confluence documentation: ${error.message}`)
-    }
-  }
-
-  const getStatusIcon = (status: string) => {
-    switch (status) {
-      case "completed":
-        return <CheckCircle className="h-4 w-4 text-green-500" />
-      case "in_progress":
-        return <Clock className="h-4 w-4 text-blue-500 animate-spin" />
-      case "error":
-        return <AlertCircle className="h-4 w-4 text-red-500" />
-      default:
-        return <div className="h-4 w-4 rounded-full border-2 border-gray-300" />
-    }
-  }
-
-  const handleSaveConfig = () => {
-    console.log("Saving configuration:", config)
-    // Here you would save to localStorage or send to API
-    localStorage.setItem("sdlc-config", JSON.stringify(config))
-    setShowConfig(false)
-  }
-
-  const handleTestConnections = () => {
-    console.log("Testing connections...")
-    // Here you would test JIRA and Confluence connections
-    alert("Testing connections... (This would test your API credentials)")
-  }
-
-  const handleJiraExport = async (project: any) => {
-    console.log('🔗 Starting Jira export for project:', project.id)
-    
-    // Check if we have SDLC content to export
-    const hasContent = project.documents?.businessAnalysis || project.documents?.functionalSpec || project.documents?.technicalSpec || project.documents?.uxSpec
-    
-    if (!hasContent) {
-      setErrorMessage('No SDLC content available to export. Please generate some documentation first.')
-      return
-    }
-
-    // Check Jira configuration
-    if (!config.jiraUrl || !config.jiraProject || !config.jiraEmail || !config.jiraToken) {
-      setErrorMessage('Jira configuration is incomplete. Please configure Jira settings in the Integration Hub.')
-      return
-    }
-
-    console.log('🔄 Setting Jira export loading state to true')
-    setIsExportingToJira(true)
-    setErrorMessage('')
-
-    try {
-      const response = await fetch('/api/integrations/jira', {
-        method: 'POST',
-        headers: {
-          'Content-Type': 'application/json',
-        },
-        body: JSON.stringify({
-          config: {
-            jiraUrl: config.jiraUrl,
-            jiraEmail: config.jiraEmail,
-            jiraToken: config.jiraToken,
-            jiraProject: config.jiraProject,
-            jiraAutoCreate: config.jiraAutoCreate
-          },
-          documents: {
-            businessAnalysis: project.documents.businessAnalysis,
-            functionalSpec: project.documents.functionalSpec,
-            technicalSpec: project.documents.technicalSpec,
-            uxSpec: project.documents.uxSpec,
-            mermaidDiagrams: project.documents.architecture
-          },
-          projectName: project.title || 'SDLC Project',
-          description: project.documents.businessAnalysis?.substring(0, 200) + '...' || 'Generated SDLC documentation'
-        }),
-      })
-
-      if (!response.ok) {
-        const errorData = await response.json()
-        throw new Error(errorData.error || `HTTP error! status: ${response.status}`)
-      }
-
-      const result = await response.json()
-      
-      if (result.success) {
-        console.log('✅ Jira export completed:', result.summary)
-        setSuccessMessage(`Successfully exported to Jira: ${result.summary}`)
-      } else {
-        throw new Error(result.error || 'Jira export failed')
-      }
-
-    } catch (error) {
-      console.error('❌ Jira export error:', error)
-      setErrorMessage(`Jira export failed: ${error instanceof Error ? error.message : 'Unknown error'}`)
-    } finally {
-      console.log('🔄 Setting Jira export loading state to false')
-      setIsExportingToJira(false)
-    }
-  }
-
-  const handleConfluenceExport = async (project: any) => {
-    console.log('📄 Starting Confluence export for project:', project.id)
-    
-    // Check if we have SDLC content to export
-    const hasContent = project.documents?.businessAnalysis || project.documents?.functionalSpec || project.documents?.technicalSpec || project.documents?.uxSpec
-    
-    if (!hasContent) {
-      setErrorMessage('No SDLC content available to export. Please generate some documentation first.')
-      return
-    }
-
-    // Check Confluence configuration
-    if (!config.confluenceUrl || !config.confluenceSpace || !config.confluenceEmail || !config.confluenceToken) {
-      setErrorMessage('Confluence configuration is incomplete. Please configure Confluence settings in the Integration Hub.')
-      return
-    }
-
-    setIsExportingToConfluence(true)
-    setErrorMessage('')
-
-    try {
-      const response = await fetch('/api/integrations/confluence', {
-        method: 'POST',
-        headers: {
-          'Content-Type': 'application/json',
-        },
-        body: JSON.stringify({
-          config: {
-            confluenceUrl: config.confluenceUrl,
-            confluenceEmail: config.confluenceEmail,
-            confluenceToken: config.confluenceToken,
-            confluenceSpace: config.confluenceSpace
-          },
-          documents: {
-            businessAnalysis: project.documents.businessAnalysis,
-            functionalSpec: project.documents.functionalSpec,
-            technicalSpec: project.documents.technicalSpec,
-            uxSpec: project.documents.uxSpec,
-            mermaidDiagrams: project.documents.architecture
-          },
-          projectName: project.title || 'SDLC Project',
-          description: project.documents.businessAnalysis?.substring(0, 200) + '...' || 'Generated SDLC documentation'
-        }),
-      })
-
-      if (!response.ok) {
-        const errorData = await response.json()
-        throw new Error(errorData.error || `HTTP error! status: ${response.status}`)
-      }
-
-      const result = await response.json()
-      
-      if (result.success) {
-        console.log('✅ Confluence export completed:', result.summary)
-        setSuccessMessage(`Successfully exported to Confluence: ${result.summary}`)
-      } else {
-        throw new Error(result.error || 'Confluence export failed')
-      }
-
-    } catch (error) {
-      console.error('❌ Confluence export error:', error)
-      setErrorMessage(`Confluence export failed: ${error instanceof Error ? error.message : 'Unknown error'}`)
-    } finally {
-      setIsExportingToConfluence(false)
-    }
-  }
-
-  return (
-    <div className="min-h-screen bg-gradient-to-br from-blue-50 to-indigo-100 p-2 sm:p-4">
-      <div className="max-w-6xl mx-auto space-y-4 sm:space-y-6">
-        {/* Header */}
-        <div className="flex flex-col space-y-4 lg:flex-row lg:items-center lg:justify-between lg:space-y-0">
-          <div>
-            <h1 className="text-2xl sm:text-3xl font-bold text-gray-900">SDLC Automation Platform</h1>
-            <p className="text-sm sm:text-base text-gray-600">Transform ideas into complete project documentation with AI</p>
-          </div>
-          <div className="w-full lg:w-auto overflow-x-auto whitespace-nowrap -mx-2 px-2 scrollbar-thin scrollbar-thumb-gray-300 scrollbar-track-gray-100">
-            <div className="flex gap-2 sm:gap-2 w-max">
-              <Button variant="outline" size="sm" onClick={() => setShowConfig(true)} className="flex-shrink-0 min-w-[80px]">
-                <Settings className="h-4 w-4 sm:mr-2" />
-                <span className="hidden sm:inline">Configuration</span>
-                <span className="sm:hidden">Config</span>
-              </Button>
-
-              <Button variant="outline" size="sm" onClick={() => setShowIntegrations(true)} className="flex-shrink-0 min-w-[80px]">
-                <Plug className="h-4 w-4 sm:mr-2" />
-                <span className="hidden sm:inline">Integrations</span>
-                <span className="sm:hidden">Integrate</span>
-              </Button>
-
-              <Button variant="outline" size="sm" onClick={() => setShowVisualization(true)} className="flex-shrink-0 min-w-[80px]">
-                <Presentation className="h-4 w-4 sm:mr-2" />
-                <span className="hidden sm:inline">Visualize</span>
-                <span className="sm:hidden">Visual</span>
-              </Button>
-
-              <Button variant="outline" size="sm" onClick={() => setShowWorkflow(true)} className="flex-shrink-0 min-w-[80px]">
-                <Workflow className="h-4 w-4 sm:mr-2" />
-                <span className="hidden sm:inline">View Workflow</span>
-                <span className="sm:hidden">Workflow</span>
-              </Button>
-
-              <Button variant="outline" size="sm" onClick={() => setShowHowItWorks(true)} className="flex-shrink-0 min-w-[80px]">
-                <Info className="h-4 w-4 sm:mr-2" />
-                <span className="hidden sm:inline">How It Works</span>
-                <span className="sm:hidden">Help</span>
-              </Button>
-
-              <Button variant="outline" size="sm" onClick={() => setShowPromptEngineering(true)} className="flex-shrink-0 min-w-[80px]">
-                <Settings className="h-4 w-4 sm:mr-2" />
-                <span className="hidden sm:inline">Prompt Engineering</span>
-                <span className="sm:hidden">Prompts</span>
-=======
     <div className="min-h-screen bg-white">
       {/* Navigation */}
       <nav className="sticky top-0 z-50 bg-white/80 backdrop-blur-md border-b border-gray-200">
@@ -1224,7 +178,6 @@
                   Get Started
                   <ArrowRight className="ml-2 h-4 w-4" />
                 </Link>
->>>>>>> d97f91e6
               </Button>
             </div>
           </div>
@@ -1241,18 +194,6 @@
               <span className="text-sm font-medium text-gray-700">Complete SDLC Automation</span>
               <Badge variant="secondary" className="bg-purple-100 text-purple-700">AI-Powered</Badge>
             </div>
-<<<<<<< HEAD
-
-            <div className="flex flex-col sm:flex-row sm:items-center gap-2 sm:gap-4">
-              <div className="flex items-center gap-2 text-sm text-gray-600">
-                <span>JIRA Project:</span>
-                <Badge variant="outline">{config.jiraProject || "Not configured"}</Badge>
-              </div>
-              <div className="flex items-center gap-2 text-sm text-gray-600">
-                <span>Confluence Space:</span>
-                <Badge variant="outline">{config.confluenceSpace || "Not configured"}</Badge>
-              </div>
-=======
             
             <h1 className="text-5xl md:text-7xl font-bold text-gray-900 mb-6 leading-tight">
               Automate Your Entire
@@ -1279,7 +220,6 @@
                   See It In Action
                 </Link>
               </Button>
->>>>>>> d97f91e6
             </div>
 
             {/* Key Benefits Banner */}
@@ -1347,142 +287,6 @@
                       <div key={idx} className="text-xs bg-gray-100 rounded-full px-3 py-1 inline-block mr-2">
                         {output}
                       </div>
-<<<<<<< HEAD
-                      <p className="text-sm text-green-600 mt-1">
-                        Your SDLC documentation has been successfully generated. You can now export to Jira/Confluence or view the documents below.
-                      </p>
-                    </div>
-                  )
-                })()
-                }
-              </div>
-            </CardContent>
-          </Card>
-        )}
-
-        {/* Generated Documents Display - Only show after generation is triggered */}
-        {(isProcessing || (generatedDocuments && Object.keys(generatedDocuments).length > 0)) && (
-          <div className="space-y-6">
-            {/* Document Tabs */}
-            <Card>
-              <CardHeader>
-                <CardTitle className="flex items-center gap-2">
-                  <FileText className="h-5 w-5" />
-                  Generated Documentation
-                </CardTitle>
-              </CardHeader>
-              <CardContent>
-                <Tabs defaultValue={
-                  generatedDocuments.businessAnalysis ? "business" :
-                  generatedDocuments.functionalSpec ? "functional" :
-                  generatedDocuments.technicalSpec ? "technical" :
-                  generatedDocuments.uxSpec ? "ux" :
-                  generatedDocuments.mermaidDiagrams ? "diagrams" :
-                  "business"
-                } className="space-y-4">
-                  <div className="w-full overflow-x-auto whitespace-nowrap -mx-2 px-2 scrollbar-thin scrollbar-thumb-gray-300 scrollbar-track-gray-100">
-                    <TabsList className="inline-flex w-max">
-                      <TabsTrigger 
-                        value="business" 
-                        disabled={!generatedDocuments.businessAnalysis && !processingSteps.find(s => s.id === 'analysis')?.status.includes('completed')}
-                        className="text-xs sm:text-sm min-w-[120px]"
-                      >
-                        <span className="hidden sm:inline">Business Analysis</span>
-                        <span className="sm:hidden">Business</span>
-                        {processingSteps.find(s => s.id === 'analysis')?.status === 'completed' && (
-                          <CheckCircle className="h-3 w-3 ml-1 text-green-500" />
-                        )}
-                      </TabsTrigger>
-                      
-                      <TabsTrigger 
-                        value="functional" 
-                        disabled={!generatedDocuments.functionalSpec && !processingSteps.find(s => s.id === 'functional')?.status.includes('completed')}
-                        className="text-xs sm:text-sm min-w-[120px]"
-                      >
-                        <span className="hidden sm:inline">Functional Spec</span>
-                        <span className="sm:hidden">Functional</span>
-                        {processingSteps.find(s => s.id === 'functional')?.status === 'completed' && (
-                          <CheckCircle className="h-3 w-3 ml-1 text-green-500" />
-                        )}
-                      </TabsTrigger>
-                      
-                      <TabsTrigger 
-                        value="technical" 
-                        disabled={!generatedDocuments.technicalSpec && !processingSteps.find(s => s.id === 'technical')?.status.includes('completed')}
-                        className="text-xs sm:text-sm min-w-[120px]"
-                      >
-                        <span className="hidden sm:inline">Technical Spec</span>
-                        <span className="sm:hidden">Technical</span>
-                        {processingSteps.find(s => s.id === 'technical')?.status === 'completed' && (
-                          <CheckCircle className="h-3 w-3 ml-1 text-green-500" />
-                        )}
-                      </TabsTrigger>
-                      
-                      <TabsTrigger 
-                        value="ux" 
-                        disabled={!generatedDocuments.uxSpec && !processingSteps.find(s => s.id === 'ux')?.status.includes('completed')}
-                        className="text-xs sm:text-sm min-w-[120px]"
-                      >
-                        <span className="hidden sm:inline">UX Specification</span>
-                        <span className="sm:hidden">UX</span>
-                        {processingSteps.find(s => s.id === 'ux')?.status === 'completed' && (
-                          <CheckCircle className="h-3 w-3 ml-1 text-green-500" />
-                        )}
-                      </TabsTrigger>
-                      
-                      <TabsTrigger 
-                        value="diagrams" 
-                        disabled={!generatedDocuments.mermaidDiagrams && !processingSteps.find(s => s.id === 'mermaid')?.status.includes('completed')}
-                        className="text-xs sm:text-sm min-w-[120px]"
-                      >
-                        <span className="hidden sm:inline">Architecture</span>
-                        <span className="sm:hidden">Arch</span>
-                        {processingSteps.find(s => s.id === 'mermaid')?.status === 'completed' && (
-                          <CheckCircle className="h-3 w-3 ml-1 text-green-500" />
-                        )}
-                      </TabsTrigger>
-                    </TabsList>
-                  </div>
-
-                  <TabsContent value="business">
-                    <MarkdownRenderer 
-                      content={generatedDocuments.businessAnalysis}
-                      title="Business Analysis"
-                      type="business"
-                    />
-                  </TabsContent>
-
-                  <TabsContent value="functional">
-                    <MarkdownRenderer 
-                      content={generatedDocuments.functionalSpec}
-                      title="Functional Specification"
-                      type="functional"
-                    />
-                  </TabsContent>
-
-                  <TabsContent value="technical">
-                    <MarkdownRenderer 
-                      content={generatedDocuments.technicalSpec}
-                      title="Technical Specification"
-                      type="technical"
-                    />
-                  </TabsContent>
-
-                  <TabsContent value="ux">
-                    <MarkdownRenderer 
-                      content={generatedDocuments.uxSpec}
-                      title="UX Specification"
-                      type="ux"
-                    />
-                  </TabsContent>
-
-                  <TabsContent value="diagrams">
-                    <MermaidViewer
-                      diagrams={parseMermaidDiagrams(generatedDocuments.mermaidDiagrams || "")}
-                    />
-                  </TabsContent>
-                </Tabs>
-=======
                     ))}
                   </div>
                 </CardContent>
@@ -1503,7 +307,6 @@
               Built for modern development teams who value security, flexibility, and seamless integration
             </p>
           </div>
->>>>>>> d97f91e6
 
           <div className="grid md:grid-cols-2 lg:grid-cols-3 gap-8">
             {features.map((feature, index) => (
@@ -1535,177 +338,6 @@
             </p>
           </div>
 
-<<<<<<< HEAD
-        {/* Recent Projects - Only show if there are cached projects */}
-        {recentProjects.length > 0 && (
-        <Card>
-          <CardHeader 
-            className="cursor-pointer hover:bg-gray-50 transition-colors" 
-            onClick={() => setRecentProjectsExpanded(!recentProjectsExpanded)}
-          >
-            <CardTitle className="flex items-center justify-between">
-              <div className="flex items-center gap-2">
-                <GitBranch className="h-5 w-5" />
-                Recent Projects
-                <Badge variant="secondary" className="ml-2 h-5 w-5 p-0 flex items-center justify-center text-xs">
-                  {recentProjects.length}
-                </Badge>
-              </div>
-              <ChevronDown className={`h-4 w-4 transition-transform duration-200 ${
-                recentProjectsExpanded ? 'rotate-180' : ''
-              }`} />
-            </CardTitle>
-          </CardHeader>
-          {recentProjectsExpanded && (
-          <CardContent>
-            <div className="space-y-4">
-              {recentProjects.map((project) => (
-                <div key={project.id} className="border rounded-lg p-4 hover:bg-gray-50 transition-colors">
-                  <div className="flex flex-col sm:flex-row sm:items-start sm:justify-between gap-4">
-                    <div className="flex-1">
-                      <h3 className="font-semibold text-gray-900">{project.title}</h3>
-                      <p className="text-sm text-gray-500">Created on {project.createdAt}</p>
-                      <div className="flex items-center gap-2 mt-2">
-                        <Badge variant="outline" className="text-green-700 border-green-200">
-                          {project.status}
-                        </Badge>
-                        {project.jiraEpic && <Badge variant="outline">JIRA: {project.jiraEpic}</Badge>}
-                      </div>
-                    </div>
-                    <div className="flex gap-2 flex-wrap sm:flex-nowrap">
-                      {/* JIRA Integration Buttons */}
-                      {project.jiraEpic ? (
-                        <Button 
-                          variant="outline" 
-                          size="sm" 
-                          className="text-blue-700 border-blue-200 hover:bg-blue-50"
-                          onClick={() => {
-                            const url = project.jiraEpicUrl || `${config.jiraUrl}/browse/${project.jiraEpic}`
-                            window.open(url, '_blank')
-                          }}
-                          title={
-                            project.jiraSummary ? 
-                            `Epic: ${project.jiraEpic}\nTotal Issues: ${project.jiraSummary.totalIssues}\nUser Stories: ${project.jiraSummary.userStoriesCount}\nDev Tasks: ${project.jiraSummary.developmentTasksCount}\nDesign Tasks: ${project.jiraSummary.designTasksCount}` : 
-                            `View JIRA Epic: ${project.jiraEpic}`
-                          }
-                        >
-                          <ExternalLink className="h-4 w-4 mr-1" />
-                          View JIRA Epic ({project.jiraEpic})
-                        </Button>
-                      ) : (
-                        <Button 
-                          variant="outline" 
-                          size="sm" 
-                          onClick={() => {
-                            console.log('🔵 Jira export button clicked, current loading state:', isExportingToJira)
-                            handleJiraExport(project)
-                          }}
-                          disabled={isExportingToJira}
-                          className="text-blue-600 border-blue-200 hover:bg-blue-50"
-                          title="Export SDLC content to Jira as Epics, Stories, and Tasks"
-                        >
-                          {isExportingToJira ? (
-                            <Loader2 className="h-4 w-4 mr-1 animate-spin" />
-                          ) : (
-                            <ExternalLink className="h-4 w-4 mr-1" />
-                          )}
-                          {isExportingToJira ? 'Exporting...' : 'Export to Jira'}
-                        </Button>
-                      )}
-                      
-                      {/* Confluence Integration Buttons */}
-                      {project.confluencePage ? (
-                        <Button 
-                          variant="outline" 
-                          size="sm" 
-                          className="text-green-700 border-green-200 hover:bg-green-50"
-                          onClick={() => {
-                            if (project.confluencePageUrl) {
-                              window.open(project.confluencePageUrl, '_blank')
-                            }
-                          }}
-                        >
-                          <ExternalLink className="h-4 w-4 mr-1" />
-                          View Confluence
-                        </Button>
-                      ) : (
-                        <Button 
-                          variant="outline" 
-                          size="sm" 
-                          onClick={() => handleConfluenceExport(project)}
-                          disabled={isExportingToConfluence}
-                          className="text-green-600 border-green-200 hover:bg-green-50"
-                          title="Export SDLC documentation to Confluence as structured pages"
-                        >
-                          {isExportingToConfluence ? (
-                            <Loader2 className="h-4 w-4 mr-1 animate-spin" />
-                          ) : (
-                            <FileText className="h-4 w-4 mr-1" />
-                          )}
-                          {isExportingToConfluence ? 'Exporting...' : 'Export to Confluence'}
-                        </Button>
-                      )}
-                    </div>
-                  </div>
-
-                  <Tabs defaultValue="business" className="mt-4">
-                    <div className="w-full overflow-x-auto whitespace-nowrap -mx-2 px-2 scrollbar-thin scrollbar-thumb-gray-300 scrollbar-track-gray-100">
-                      <TabsList className="inline-flex w-max">
-                        <TabsTrigger value="business" className="text-xs sm:text-sm min-w-[120px]">
-                          <span className="hidden sm:inline">Business</span>
-                          <span className="sm:hidden">Biz</span>
-                        </TabsTrigger>
-                        <TabsTrigger value="functional" className="text-xs sm:text-sm min-w-[120px]">
-                          <span className="hidden sm:inline">Functional</span>
-                          <span className="sm:hidden">Func</span>
-                        </TabsTrigger>
-                        <TabsTrigger value="technical" className="text-xs sm:text-sm min-w-[120px]">
-                          <span className="hidden sm:inline">Technical</span>
-                          <span className="sm:hidden">Tech</span>
-                        </TabsTrigger>
-                        <TabsTrigger value="ux" className="text-xs sm:text-sm min-w-[120px]">UX</TabsTrigger>
-                        <TabsTrigger value="architecture" className="text-xs sm:text-sm min-w-[120px]">
-                          <span className="hidden sm:inline">Architecture</span>
-                          <span className="sm:hidden">Arch</span>
-                        </TabsTrigger>
-                      </TabsList>
-                    </div>
-                    <TabsContent value="business" className="mt-2">
-                      <MarkdownRenderer 
-                        content={project.documents.businessAnalysis}
-                        title="Business Analysis"
-                        type="business"
-                      />
-                    </TabsContent>
-                    <TabsContent value="functional" className="mt-2">
-                      <MarkdownRenderer 
-                        content={project.documents.functionalSpec}
-                        title="Functional Specification"
-                        type="functional"
-                      />
-                    </TabsContent>
-                    <TabsContent value="technical" className="mt-2">
-                      <MarkdownRenderer 
-                        content={project.documents.technicalSpec}
-                        title="Technical Specification"
-                        type="technical"
-                      />
-                    </TabsContent>
-                    <TabsContent value="ux" className="mt-2">
-                      <MarkdownRenderer 
-                        content={project.documents.uxSpec}
-                        title="UX Specification"
-                        type="ux"
-                      />
-                    </TabsContent>
-                    <TabsContent value="architecture" className="mt-2">
-                      <MermaidViewer 
-                        diagrams={parseMermaidDiagrams(project.documents.architecture || "")}
-                        title="Architecture Diagrams"
-                      />
-                    </TabsContent>
-                  </Tabs>
-=======
           <div className="relative">
             {/* Workflow Steps */}
             <div className="grid md:grid-cols-2 lg:grid-cols-4 gap-8 mb-16">
@@ -1730,61 +362,15 @@
                       <ArrowRight className="h-6 w-6 text-gray-400" />
                     </div>
                   )}
->>>>>>> d97f91e6
                 </div>
               ))}
             </div>
 
-<<<<<<< HEAD
-        {/* Configuration Dialog */}
-        <Dialog open={showConfig} onOpenChange={setShowConfig}>
-          <DialogContent className="max-w-4xl max-h-[90vh] overflow-auto w-[95vw] sm:w-full">
-            <DialogHeader>
-              <DialogTitle>Platform Configuration</DialogTitle>
-            </DialogHeader>
-            <div className="space-y-4 sm:space-y-6">
-              {/* AI Configuration */}
-              <div className="space-y-4">
-                <div className="flex items-center gap-2">
-                  <Zap className="h-4 w-4" />
-                  <h3 className="font-semibold">AI Configuration</h3>
-                </div>
-                <div className="grid grid-cols-1 md:grid-cols-2 gap-3 sm:gap-4">
-                  <div>
-                    <Label htmlFor="openai-key">OpenAI API Key</Label>
-                    <Input
-                      id="openai-key"
-                      type="password"
-                      placeholder="sk-..."
-                      value={config.openaiKey}
-                      onChange={(e) => setConfig((prev) => ({ ...prev, openaiKey: e.target.value }))}
-                    />
-                    <p className="text-xs text-gray-500 mt-1">Required for AI-powered document generation</p>
-                  </div>
-                  <div>
-                    <Label htmlFor="ai-model">AI Model</Label>
-                    <Select
-                      value={config.aiModel}
-                      onValueChange={(value) => setConfig((prev) => ({ ...prev, aiModel: value }))}
-                    >
-                      <SelectTrigger>
-                        <SelectValue />
-                      </SelectTrigger>
-                      <SelectContent>
-                        <SelectItem value="gpt-4">GPT-4 (Recommended)</SelectItem>
-                        <SelectItem value="gpt-3.5-turbo">GPT-3.5 Turbo</SelectItem>
-                        <SelectItem value="claude-3">Claude 3</SelectItem>
-                      </SelectContent>
-                    </Select>
-                  </div>
-                </div>
-=======
             {/* BYOK (Bring Your Own Keys) Banner */}
             <div className="bg-gradient-to-r from-blue-600 to-purple-600 rounded-2xl p-8 text-white text-center">
               <div className="flex items-center justify-center mb-4">
                 <Key className="h-8 w-8 mr-3" />
                 <h3 className="text-2xl font-bold">Bring Your Own AI Keys</h3>
->>>>>>> d97f91e6
               </div>
               <p className="text-blue-100 mb-6 max-w-3xl mx-auto">
                 Use your own OpenAI, Claude, or other AI provider keys. No vendor lock-in, complete data control, 
@@ -1795,54 +381,9 @@
                   <div className="text-2xl font-bold">🔒</div>
                   <div className="text-blue-100">Secure Key Storage</div>
                 </div>
-<<<<<<< HEAD
-                <p className="text-sm text-gray-600">
-                  Configure Jira to automatically create issues and epics from your SDLC documentation.
-                </p>
-                <div className="grid grid-cols-1 md:grid-cols-2 gap-3 sm:gap-4">
-                  <div>
-                    <Label htmlFor="jira-url">JIRA URL</Label>
-                    <Input
-                      id="jira-url"
-                      placeholder="https://company.atlassian.net"
-                      value={config.jiraUrl}
-                      onChange={(e) => setConfig((prev) => ({ ...prev, jiraUrl: e.target.value }))}
-                    />
-                  </div>
-                  <div>
-                    <Label htmlFor="jira-project">Project Key</Label>
-                    <Input
-                      id="jira-project"
-                      placeholder="PROJ"
-                      value={config.jiraProject}
-                      onChange={(e) => setConfig((prev) => ({ ...prev, jiraProject: e.target.value }))}
-                    />
-                  </div>
-                  <div>
-                    <Label htmlFor="jira-email">Email</Label>
-                    <Input
-                      id="jira-email"
-                      type="email"
-                      placeholder="user@company.com"
-                      value={config.jiraEmail}
-                      onChange={(e) => setConfig((prev) => ({ ...prev, jiraEmail: e.target.value }))}
-                    />
-                  </div>
-                  <div>
-                    <Label htmlFor="jira-token">API Token</Label>
-                    <Input
-                      id="jira-token"
-                      type="password"
-                      placeholder="Your JIRA API token"
-                      value={config.jiraToken}
-                      onChange={(e) => setConfig((prev) => ({ ...prev, jiraToken: e.target.value }))}
-                    />
-                  </div>
-=======
                 <div>
                   <div className="text-2xl font-bold">💰</div>
                   <div className="text-blue-100">Transparent Costs</div>
->>>>>>> d97f91e6
                 </div>
                 <div>
                   <div className="text-2xl font-bold">🔄</div>
@@ -1866,129 +407,16 @@
             </p>
           </div>
 
-<<<<<<< HEAD
-              <Separator />
-
-              {/* Confluence Configuration */}
-              <div className="space-y-4">
-                <div className="flex items-center gap-2">
-                  <FileText className="h-4 w-4" />
-                  <h3 className="font-semibold">Confluence Integration</h3>
-                  <Badge variant="outline" className="ml-2 text-green-600 border-green-200">Ready</Badge>
-                </div>
-                <p className="text-sm text-gray-600">
-                  Configure Confluence to automatically create documentation pages from your SDLC output.
-                </p>
-                <div className="grid grid-cols-1 md:grid-cols-2 gap-3 sm:gap-4">
-                  <div>
-                    <Label htmlFor="confluence-url">Confluence URL</Label>
-                    <Input
-                      id="confluence-url"
-                      placeholder="https://company.atlassian.net/wiki"
-                      value={config.confluenceUrl}
-                      onChange={(e) => setConfig((prev) => ({ ...prev, confluenceUrl: e.target.value }))}
-                    />
-                  </div>
-                  <div>
-                    <Label htmlFor="confluence-space">Space Key</Label>
-                    <Input
-                      id="confluence-space"
-                      placeholder="DEV"
-                      value={config.confluenceSpace}
-                      onChange={(e) => setConfig((prev) => ({ ...prev, confluenceSpace: e.target.value }))}
-                    />
-                  </div>
-                  <div>
-                    <Label htmlFor="confluence-email">Email</Label>
-                    <Input
-                      id="confluence-email"
-                      type="email"
-                      placeholder="user@company.com"
-                      value={config.confluenceEmail}
-                      onChange={(e) => setConfig((prev) => ({ ...prev, confluenceEmail: e.target.value }))}
-                    />
-                  </div>
-                  <div>
-                    <Label htmlFor="confluence-token">API Token</Label>
-                    <Input
-                      id="confluence-token"
-                      type="password"
-                      placeholder="Your Confluence API token"
-                      value={config.confluenceToken}
-                      onChange={(e) => setConfig((prev) => ({ ...prev, confluenceToken: e.target.value }))}
-                    />
-                  </div>
-                </div>
-                <div className="flex items-center gap-2">
-                  <input
-                    type="checkbox"
-                    id="confluence-auto-create"
-                    checked={config.confluenceAutoCreate}
-                    onChange={(e) => setConfig((prev) => ({ ...prev, confluenceAutoCreate: e.target.checked }))}
-                    className="rounded"
-                  />
-                  <Label htmlFor="confluence-auto-create" className="text-sm">
-                    Automatically create Confluence pages for documentation
-                  </Label>
-                </div>
-=======
           <div className="grid grid-cols-2 md:grid-cols-3 lg:grid-cols-6 gap-6">
             {integrations.map((integration, index) => (
               <div key={index} className="bg-white rounded-xl p-6 text-center shadow-lg hover:shadow-xl transition-shadow">
                 <div className="text-3xl mb-3">{integration.icon}</div>
                 <h3 className="font-semibold text-gray-900 mb-1">{integration.name}</h3>
                 <p className="text-xs text-gray-600">{integration.description}</p>
->>>>>>> d97f91e6
               </div>
             ))}
           </div>
 
-<<<<<<< HEAD
-              <Separator />
-
-              {/* Template Configuration */}
-              <div className="space-y-4">
-                <div className="flex items-center gap-2">
-                  <Settings className="h-4 w-4" />
-                  <h3 className="font-semibold">Template Settings</h3>
-                </div>
-                <div className="grid grid-cols-1 md:grid-cols-2 gap-3 sm:gap-4">
-                  <div>
-                    <Label htmlFor="template">Default Template</Label>
-                    <Select
-                      value={config.template}
-                      onValueChange={(value) => setConfig((prev) => ({ ...prev, template: value }))}
-                    >
-                      <SelectTrigger>
-                        <SelectValue />
-                      </SelectTrigger>
-                      <SelectContent>
-                        <SelectItem value="default">Default SDLC</SelectItem>
-                        <SelectItem value="agile">Agile Development</SelectItem>
-                        <SelectItem value="bug-fix">Bug Fix Template</SelectItem>
-                        <SelectItem value="feature">Feature Development</SelectItem>
-                        <SelectItem value="enterprise">Enterprise Template</SelectItem>
-                      </SelectContent>
-                    </Select>
-                  </div>
-                  <div>
-                    <Label htmlFor="output-format">Output Format</Label>
-                    <Select
-                      value={config.outputFormat}
-                      onValueChange={(value) => setConfig((prev) => ({ ...prev, outputFormat: value }))}
-                    >
-                      <SelectTrigger>
-                        <SelectValue />
-                      </SelectTrigger>
-                      <SelectContent>
-                        <SelectItem value="markdown">Markdown</SelectItem>
-                        <SelectItem value="html">HTML</SelectItem>
-                        <SelectItem value="pdf">PDF</SelectItem>
-                        <SelectItem value="confluence">Confluence Format</SelectItem>
-                      </SelectContent>
-                    </Select>
-                  </div>
-=======
           <div className="mt-12 text-center">
             <p className="text-gray-600 mb-6">
               Plus many more integrations available through our extensible platform
@@ -2039,7 +467,6 @@
               <div className="flex items-center space-x-2 mb-4">
                 <div className="bg-gradient-to-r from-blue-600 to-purple-600 p-2 rounded-lg">
                   <Workflow className="h-6 w-6 text-white" />
->>>>>>> d97f91e6
                 </div>
                 <span className="text-xl font-bold">SDLC Automation Platform</span>
               </div>
@@ -2054,169 +481,11 @@
                 <div className="bg-gray-800 p-2 rounded-lg">
                   <Key className="h-5 w-5 text-gray-400" />
                 </div>
-<<<<<<< HEAD
-              </div>
-
-              {/* Action Buttons */}
-              <div className="flex flex-col sm:flex-row gap-3 pt-4">
-                <Button onClick={handleSaveConfig} className="flex-1">
-                  Save Configuration
-                </Button>
-                <Button variant="outline" onClick={handleTestConnections} className="flex-1 sm:flex-none">
-                  Test Connections
-                </Button>
-              </div>
-            </div>
-          </DialogContent>
-        </Dialog>
-
-        {/* Other Dialogs */}
-        <Dialog open={showWorkflow} onOpenChange={setShowWorkflow}>
-          <DialogContent className="max-w-4xl max-h-[90vh] overflow-auto w-[95vw] sm:w-full">
-            <DialogHeader>
-              <DialogTitle>SDLC Documentation Workflow</DialogTitle>
-            </DialogHeader>
-            <SimpleWorkflowDiagram processingSteps={processingSteps} />
-          </DialogContent>
-        </Dialog>
-
-        <Dialog open={showHowItWorks} onOpenChange={setShowHowItWorks}>
-          <DialogContent className="max-w-4xl max-h-[90vh] overflow-auto w-[95vw] sm:w-full">
-            <DialogHeader>
-              <DialogTitle>How SDLC Automation Works</DialogTitle>
-            </DialogHeader>
-            <HowItWorksVisualization />
-          </DialogContent>
-        </Dialog>
-
-        <Dialog open={showPromptEngineering} onOpenChange={setShowPromptEngineering}>
-          <DialogContent className="max-w-6xl max-h-[90vh] overflow-auto w-[95vw] sm:w-full">
-            <DialogHeader>
-              <DialogTitle>Prompt Engineering Interface</DialogTitle>
-              <DialogDescription>
-                Customize AI prompts for each step of the SDLC documentation generation process.
-              </DialogDescription>
-            </DialogHeader>
-            <PromptEngineering onPromptUpdate={handlePromptUpdate} />
-          </DialogContent>
-        </Dialog>
-
-
-        <Dialog open={showIntegrations} onOpenChange={setShowIntegrations}>
-          <DialogContent className="max-w-5xl max-h-[90vh] overflow-auto w-[95vw] sm:w-full">
-            <DialogHeader>
-              <DialogTitle>Integration Hub</DialogTitle>
-            </DialogHeader>
-            <IntegrationHub />
-          </DialogContent>
-        </Dialog>
-
-        <Dialog open={showVisualization} onOpenChange={setShowVisualization}>
-          <DialogContent className="max-w-7xl max-h-[90vh] overflow-auto w-[95vw] sm:w-full">
-            <DialogHeader>
-              <DialogTitle>Visualization & Presentation Hub</DialogTitle>
-            </DialogHeader>
-            <VisualizationHub />
-          </DialogContent>
-        </Dialog>
-
-        {/* Cache Choice Dialog */}
-        <Dialog open={showCacheDialog} onOpenChange={setShowCacheDialog}>
-          <DialogContent className="max-w-md w-[95vw] sm:w-full">
-            <DialogHeader>
-              <DialogTitle className="flex items-center gap-2">
-                <Database className="h-5 w-5 text-blue-500" />
-                Cached Results Found
-              </DialogTitle>
-              <DialogDescription>
-                We found previously generated documents for similar requirements. 
-                What would you like to do?
-              </DialogDescription>
-            </DialogHeader>
-            <div className="space-y-4 py-4">
-              <div className="flex items-center gap-3 p-3 bg-blue-50 rounded-lg border">
-                <Clock className="h-4 w-4 text-blue-500" />
-                <div className="flex-1">
-                  <p className="text-sm font-medium text-blue-900">Cached Results Available</p>
-                  <p className="text-xs text-blue-600">
-                    Generated {pendingCachedResults ? 
-                      new Date(pendingCachedResults.timestamp).toLocaleString() : 'recently'
-                    }
-                  </p>
-=======
                 <div className="bg-gray-800 p-2 rounded-lg">
                   <Workflow className="h-5 w-5 text-gray-400" />
->>>>>>> d97f91e6
-                </div>
-              </div>
-            </div>
-<<<<<<< HEAD
-          </DialogContent>
-        </Dialog>
-
-        {/* API Key Dialog for Just-in-Time Prompting */}
-        <Dialog open={showApiKeyDialog} onOpenChange={setShowApiKeyDialog}>
-          <DialogContent className="max-w-md w-[95vw] sm:w-full">
-            <DialogHeader>
-              <DialogTitle className="flex items-center gap-2">
-                <Settings className="h-5 w-5 text-blue-500" />
-                OpenAI API Key Required
-              </DialogTitle>
-              <DialogDescription>
-                Please provide your OpenAI API key to generate SDLC documentation.
-                Your key will be used securely and is not stored permanently.
-              </DialogDescription>
-            </DialogHeader>
-            <div className="space-y-4 py-4">
-              <div className="space-y-2">
-                <Label htmlFor="api-key-input">OpenAI API Key</Label>
-                <Input
-                  id="api-key-input"
-                  type="password"
-                  placeholder="sk-..."
-                  value={tempApiKey}
-                  onChange={(e) => setTempApiKey(e.target.value)}
-                  onKeyDown={(e) => {
-                    if (e.key === 'Enter' && !e.shiftKey) {
-                      e.preventDefault()
-                      handleApiKeyConfirm()
-                    }
-                  }}
-                />
-                <p className="text-xs text-gray-500">
-                  Get your API key from{' '}
-                  <a 
-                    href="https://platform.openai.com/api-keys" 
-                    target="_blank" 
-                    rel="noopener noreferrer"
-                    className="text-blue-500 hover:underline"
-                  >
-                    OpenAI Platform
-                  </a>
-                </p>
-              </div>
-              
-              <div className="flex flex-col sm:flex-row gap-3">
-                <Button 
-                  onClick={() => {
-                    setShowApiKeyDialog(false)
-                    setTempApiKey('')
-                    setErrorMessage('')
-                  }}
-                  variant="outline"
-                  className="flex-1"
-                >
-                  Cancel
-                </Button>
-                <Button 
-                  onClick={handleApiKeyConfirm}
-                  disabled={!tempApiKey.trim()}
-                  className="flex-1"
-                >
-                  Continue Generation
-                </Button>
-              </div>
-=======
+                </div>
+              </div>
+            </div>
             
             <div>
               <h3 className="font-semibold mb-4">Platform</h3>
@@ -2226,7 +495,6 @@
                 <li><Link href="#" className="hover:text-white transition-colors">API Reference</Link></li>
                 <li><Link href="#" className="hover:text-white transition-colors">Templates</Link></li>
               </ul>
->>>>>>> d97f91e6
             </div>
             
             <div>
